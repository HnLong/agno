--- conflicted
+++ resolved
@@ -1,4 +1,5 @@
 import asyncio
+from hashlib import md5
 from math import sqrt
 from typing import Any, Dict, List, Optional, Union, cast
 
@@ -24,7 +25,6 @@
 from agno.knowledge.embedder import Embedder
 from agno.reranker.base import Reranker
 from agno.utils.log import log_debug, log_info, logger
-from agno.utils.string import safe_content_hash
 from agno.vectordb.base import VectorDb
 from agno.vectordb.distance import Distance
 from agno.vectordb.pgvector.index import HNSW, Ivfflat
@@ -234,26 +234,6 @@
             logger.error(f"Error checking if record exists: {e}")
             return False
 
-<<<<<<< HEAD
-=======
-    def doc_exists(self, document: Document) -> bool:
-        """
-        Check if a document with the same content hash exists in the table.
-
-        Args:
-            document (Document): The document to check.
-
-        Returns:
-            bool: True if the document exists, False otherwise.
-        """
-        content_hash = safe_content_hash(document.content)
-        return self._record_exists(self.table.c.content_hash, content_hash)
-
-    async def async_doc_exists(self, document: Document) -> bool:
-        """Check if document exists asynchronously by running in a thread."""
-        return await asyncio.to_thread(self.doc_exists, document)
-
->>>>>>> 340002d6
     def name_exists(self, name: str) -> bool:
         """
         Check if a document with the given name exists in the table.
@@ -328,12 +308,7 @@
                             try:
                                 doc.embed(embedder=self.embedder)
                                 cleaned_content = self._clean_content(doc.content)
-<<<<<<< HEAD
                                 record_id = doc.id or content_hash
-=======
-                                content_hash = safe_content_hash(doc.content)
-                                _id = doc.id or content_hash
->>>>>>> 340002d6
 
                                 meta_data = doc.meta_data or {}
                                 if filters:
@@ -480,11 +455,7 @@
                             try:
                                 doc.embed(embedder=self.embedder)
                                 cleaned_content = self._clean_content(doc.content)
-<<<<<<< HEAD
                                 record_id = md5(cleaned_content.encode()).hexdigest()
-=======
-                                content_hash = safe_content_hash(doc.content)
->>>>>>> 340002d6
 
                                 meta_data = doc.meta_data or {}
                                 if filters:
