from pathlib import Path
from typing import Any, Dict, List, Optional, Tuple, Union

from pydantic import BaseModel, field_validator, model_validator


class Media(BaseModel):
    id: str
    original_prompt: Optional[str] = None
    revised_prompt: Optional[str] = None


class VideoArtifact(Media):
    url: str  # Remote location for file
    eta: Optional[str] = None
    length: Optional[str] = None


class ImageArtifact(Media):
    url: str  # Remote location for file
    alt_text: Optional[str] = None


class AudioArtifact(Media):
    url: Optional[str] = None  # Remote location for file
    base64_audio: Optional[str] = None  # Base64-encoded audio data
    length: Optional[str] = None
    mime_type: Optional[str] = None

    @model_validator(mode="before")
    def validate_exclusive_audio(cls, data: Any):
        """
        Ensure that either `url` or `base64_audio` is provided, but not both.
        """
        if data.get("url") and data.get("base64_audio"):
            raise ValueError("Provide either `url` or `base64_audio`, not both.")
        if not data.get("url") and not data.get("base64_audio"):
            raise ValueError("Either `url` or `base64_audio` must be provided.")
        return data


class Video(BaseModel):
    filepath: Optional[Union[Path, str]] = None  # Absolute local location for video
    content: Optional[Any] = None  # Actual video bytes content
    format: Optional[str] = None  # E.g. `mp4`, `mov`, `avi`, `mkv`, `webm`, `flv`, `mpeg`, `mpg`, `wmv`, `three_gp`

    @model_validator(mode="before")
    def validate_data(cls, data: Any):
        """
        Ensure that exactly one of `filepath`, or `content` is provided.
        Also converts content to bytes if it's a string.
        """
        # Extract the values from the input data
        filepath = data.get("filepath")
        content = data.get("content")

        # Convert and decompress content to bytes if it's a string
        if content and isinstance(content, str):
            import base64

            try:
                import zlib

                decoded_content = base64.b64decode(content)
                content = zlib.decompress(decoded_content)
            except Exception:
                content = base64.b64decode(content).decode("utf-8")
        data["content"] = content

        # Count how many fields are set (not None)
        count = len([field for field in [filepath, content] if field is not None])

        if count == 0:
            raise ValueError("One of `filepath` or `content` must be provided.")
        elif count > 1:
            raise ValueError("Only one of `filepath` or `content` should be provided.")

        return data

    def to_dict(self) -> Dict[str, Any]:
        import base64
        import zlib

        response_dict = {
            "content": base64.b64encode(
                zlib.compress(self.content) if isinstance(self.content, bytes) else self.content.encode("utf-8")
            ).decode("utf-8")
            if self.content
            else None,
            "filepath": self.filepath,
            "format": self.format,
        }
        return {k: v for k, v in response_dict.items() if v is not None}
    
    @classmethod
    def from_artifact(cls, artifact: VideoArtifact) -> "Video":
        return cls(url=artifact.url)


class Audio(BaseModel):
    content: Optional[Any] = None  # Actual audio bytes content
    filepath: Optional[Union[Path, str]] = None  # Absolute local location for audio
    url: Optional[str] = None  # Remote location for audio
    format: Optional[str] = None

    @model_validator(mode="before")
    def validate_data(cls, data: Any):
        """
        Ensure that exactly one of `filepath`, or `content` is provided.
        Also converts content to bytes if it's a string.
        """
        # Extract the values from the input data
        filepath = data.get("filepath")
        content = data.get("content")
        url = data.get("url")

        # Convert and decompress content to bytes if it's a string
        if content and isinstance(content, str):
            import base64

            try:
                import zlib

                decoded_content = base64.b64decode(content)
                content = zlib.decompress(decoded_content)
            except Exception:
                content = base64.b64decode(content).decode("utf-8")
        data["content"] = content

        # Count how many fields are set (not None)
        count = len([field for field in [filepath, content, url] if field is not None])

        if count == 0:
            raise ValueError("One of `filepath` or `content` or `url` must be provided.")
        elif count > 1:
            raise ValueError("Only one of `filepath` or `content` or `url` should be provided.")

        return data

    @property
    def audio_url_content(self) -> Optional[bytes]:
        import httpx

        if self.url:
            return httpx.get(self.url).content
        else:
            return None

    def to_dict(self) -> Dict[str, Any]:
        import base64
        import zlib

        response_dict = {
            "content": base64.b64encode(
                zlib.compress(self.content) if isinstance(self.content, bytes) else self.content.encode("utf-8")
            ).decode("utf-8")
            if self.content
            else None,
            "filepath": self.filepath,
            "format": self.format,
        }

        return {k: v for k, v in response_dict.items() if v is not None}

    @classmethod
    def from_artifact(cls, artifact: AudioArtifact) -> "Audio":
        return cls(url=artifact.url, content=artifact.base64_audio, format=artifact.mime_type)


class AudioResponse(BaseModel):
    id: Optional[str] = None
    content: Optional[str] = None  # Base64 encoded
    expires_at: Optional[int] = None
    transcript: Optional[str] = None

    mime_type: Optional[str] = None
    sample_rate: Optional[int] = 24000
    channels: Optional[int] = 1

    def to_dict(self) -> Dict[str, Any]:
        import base64

        response_dict = {
            "id": self.id,
            "content": base64.b64encode(self.content).decode("utf-8")
            if isinstance(self.content, bytes)
            else self.content,
            "expires_at": self.expires_at,
            "transcript": self.transcript,
            "mime_type": self.mime_type,
            "sample_rate": self.sample_rate,
            "channels": self.channels,
        }
        return {k: v for k, v in response_dict.items() if v is not None}


class Image(BaseModel):
    url: Optional[str] = None  # Remote location for image
    filepath: Optional[Union[Path, str]] = None  # Absolute local location for image
    content: Optional[Any] = None  # Actual image bytes content
    format: Optional[str] = None  # E.g. `png`, `jpeg`, `webp`, `gif`
    detail: Optional[str] = (
        None  # low, medium, high or auto (per OpenAI spec https://platform.openai.com/docs/guides/vision?lang=node#low-or-high-fidelity-image-understanding)
    )
    id: Optional[str] = None

    @property
    def image_url_content(self) -> Optional[bytes]:
        import httpx

        if self.url:
            return httpx.get(self.url).content
        else:
            return None

    @model_validator(mode="before")
    def validate_data(cls, data: Any):
        """
        Ensure that exactly one of `url`, `filepath`, or `content` is provided.
        Also converts content to bytes if it's a string.
        """
        # Extract the values from the input data
        url = data.get("url")
        filepath = data.get("filepath")
        content = data.get("content")

        # Convert and decompress content to bytes if it's a string
        if content and isinstance(content, str):
            import base64

            try:
                import zlib

                decoded_content = base64.b64decode(content)
                content = zlib.decompress(decoded_content)
            except Exception:
                content = base64.b64decode(content).decode("utf-8")
        data["content"] = content

        # Count how many fields are set (not None)
        count = len([field for field in [url, filepath, content] if field is not None])

        if count == 0:
            raise ValueError("One of `url`, `filepath`, or `content` must be provided.")
        elif count > 1:
            raise ValueError("Only one of `url`, `filepath`, or `content` should be provided.")

        return data

    def to_dict(self) -> Dict[str, Any]:
        import base64
        import zlib

        response_dict = {
            "content": base64.b64encode(
                zlib.compress(self.content) if isinstance(self.content, bytes) else self.content.encode("utf-8")
            ).decode("utf-8")
            if self.content
            else None,
            "filepath": self.filepath,
            "url": self.url,
            "detail": self.detail,
        }

        return {k: v for k, v in response_dict.items() if v is not None}
<<<<<<< HEAD
    
    @classmethod
    def from_artifact(cls, artifact: ImageArtifact) -> "Image":
        return cls(url=artifact.url)
=======


class File(BaseModel):
    url: Optional[str] = None
    filepath: Optional[Union[Path, str]] = None
    content: Optional[Any] = None
    mime_type: Optional[str] = None

    VALID_MIME_TYPES: List[str] = [
        "application/pdf",
        "application/x-javascript",
        "text/javascript",
        "application/x-python",
        "text/x-python",
        "text/plain",
        "text/html",
        "text/css",
        "text/md",
        "text/csv",
        "text/xml",
        "text/rtf",
    ]

    @model_validator(mode="before")
    @classmethod
    def check_at_least_one_source(cls, data):
        """Ensure at least one of url, filepath, or content is provided."""
        if isinstance(data, dict) and not any(data.get(field) for field in ["url", "filepath", "content"]):
            raise ValueError("At least one of url, filepath, or content must be provided")
        return data

    @field_validator("mime_type")
    @classmethod
    def validate_mime_type(cls, v):
        """Validate that the mime_type is one of the allowed types."""
        if v is not None and v not in cls.VALID_MIME_TYPES:
            raise ValueError(f"Invalid MIME type: {v}. Must be one of: {cls.VALID_MIME_TYPES}")
        return v

    @property
    def file_url_content(self) -> Optional[Tuple[bytes, str]]:
        import httpx

        if self.url:
            response = httpx.get(self.url)
            content = response.content
            mime_type = response.headers.get("Content-Type", "").split(";")[0]
            return content, mime_type
        else:
            return None
>>>>>>> 9749bc9a
<|MERGE_RESOLUTION|>--- conflicted
+++ resolved
@@ -263,12 +263,10 @@
         }
 
         return {k: v for k, v in response_dict.items() if v is not None}
-<<<<<<< HEAD
     
     @classmethod
     def from_artifact(cls, artifact: ImageArtifact) -> "Image":
         return cls(url=artifact.url)
-=======
 
 
 class File(BaseModel):
@@ -318,5 +316,4 @@
             mime_type = response.headers.get("Content-Type", "").split(";")[0]
             return content, mime_type
         else:
-            return None
->>>>>>> 9749bc9a
+            return None