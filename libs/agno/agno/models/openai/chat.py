from dataclasses import dataclass
from os import getenv
from typing import Any, Dict, Iterator, List, Optional, Union

import httpx
from pydantic import BaseModel

from agno.media import AudioOutput
from agno.models.base import Metrics, Model
from agno.models.message import Message
from agno.models.response import ModelResponse
from agno.tools.function import FunctionCall
from agno.utils.log import logger
from agno.utils.tools import get_function_call_for_tool_call

try:
    from openai import AsyncOpenAI as AsyncOpenAIClient
    from openai import OpenAI as OpenAIClient
    from openai.types.chat.chat_completion import ChatCompletion
    from openai.types.chat.chat_completion_chunk import (
        ChatCompletionChunk,
        ChoiceDelta,
        ChoiceDeltaToolCall,
    )
    from openai.types.chat.chat_completion_message import ChatCompletionAudio, ChatCompletionMessage
    from openai.types.chat.parsed_chat_completion import ParsedChatCompletion
    from openai.types.completion_usage import CompletionUsage
except ModuleNotFoundError:
    raise ImportError("`openai` not installed. Please install using `pip install openai`")


@dataclass
class StreamData:
    response_content: str = ""
    response_audio: Optional[ChatCompletionAudio] = None
    response_tool_calls: Optional[List[ChoiceDeltaToolCall]] = None


@dataclass
class OpenAIChat(Model):
    """
    A class for interacting with OpenAI models.

    For more information, see: https://platform.openai.com/docs/api-reference/chat/create
    """

    id: str = "gpt-4o"
    name: str = "OpenAIChat"
    provider: str = "OpenAI"
    supports_structured_outputs: bool = True

    # Request parameters
    store: Optional[bool] = None
    metadata: Optional[Dict[str, Any]] = None
    frequency_penalty: Optional[float] = None
    logit_bias: Optional[Any] = None
    logprobs: Optional[bool] = None
    top_logprobs: Optional[int] = None
    max_tokens: Optional[int] = None
    max_completion_tokens: Optional[int] = None
    modalities: Optional[List[str]] = None
    audio: Optional[Dict[str, Any]] = None
    presence_penalty: Optional[float] = None
    response_format: Optional[Any] = None
    seed: Optional[int] = None
    stop: Optional[Union[str, List[str]]] = None
    temperature: Optional[float] = None
    user: Optional[str] = None
    top_p: Optional[float] = None
    extra_headers: Optional[Any] = None
    extra_query: Optional[Any] = None
    request_params: Optional[Dict[str, Any]] = None

    # Client parameters
    api_key: Optional[str] = None
    organization: Optional[str] = None
    base_url: Optional[Union[str, httpx.URL]] = None
    timeout: Optional[float] = None
    max_retries: Optional[int] = None
    default_headers: Optional[Any] = None
    default_query: Optional[Any] = None
    http_client: Optional[httpx.Client] = None
    client_params: Optional[Dict[str, Any]] = None

    # OpenAI clients
    client: Optional[OpenAIClient] = None
    async_client: Optional[AsyncOpenAIClient] = None

    # Internal parameters. Not used for API requests
    # Whether to use the structured outputs with this Model.
    structured_outputs: bool = False
    # Whether the Model supports structured outputs.
<<<<<<< HEAD
=======
    supports_structured_outputs: bool = True
    # Whether to override the system role.
    override_system_role: bool = True
    # The role to map the system message to.
    system_message_role: str = "developer"
>>>>>>> 1d5bd465

    def _get_client_params(self) -> Dict[str, Any]:
        client_params: Dict[str, Any] = {}

        self.api_key = self.api_key or getenv("OPENAI_API_KEY")
        if not self.api_key:
            logger.error("OPENAI_API_KEY not set. Please set the OPENAI_API_KEY environment variable.")

        if self.api_key is not None:
            client_params["api_key"] = self.api_key
        if self.organization is not None:
            client_params["organization"] = self.organization
        if self.base_url is not None:
            client_params["base_url"] = self.base_url
        if self.timeout is not None:
            client_params["timeout"] = self.timeout
        if self.max_retries is not None:
            client_params["max_retries"] = self.max_retries
        if self.default_headers is not None:
            client_params["default_headers"] = self.default_headers
        if self.default_query is not None:
            client_params["default_query"] = self.default_query
        if self.client_params is not None:
            client_params.update(self.client_params)
        return client_params

    def get_client(self) -> OpenAIClient:
        """
        Returns an OpenAI client.

        Returns:
            OpenAIClient: An instance of the OpenAI client.
        """
        if self.client:
            return self.client

        client_params: Dict[str, Any] = self._get_client_params()
        if self.http_client is not None:
            client_params["http_client"] = self.http_client
        return OpenAIClient(**client_params)

    def get_async_client(self) -> AsyncOpenAIClient:
        """
        Returns an asynchronous OpenAI client.

        Returns:
            AsyncOpenAIClient: An instance of the asynchronous OpenAI client.
        """
        if self.async_client:
            return self.async_client

        client_params: Dict[str, Any] = self._get_client_params()
        if self.http_client:
            client_params["http_client"] = self.http_client
        else:
            # Create a new async HTTP client with custom limits
            client_params["http_client"] = httpx.AsyncClient(
                limits=httpx.Limits(max_connections=1000, max_keepalive_connections=100)
            )
        return AsyncOpenAIClient(**client_params)

    @property
    def request_kwargs(self) -> Dict[str, Any]:
        """
        Returns keyword arguments for API requests.

        Returns:
            Dict[str, Any]: A dictionary of keyword arguments for API requests.
        """
        request_params: Dict[str, Any] = {}
        if self.store is not None:
            request_params["store"] = self.store
        if self.frequency_penalty is not None:
            request_params["frequency_penalty"] = self.frequency_penalty
        if self.logit_bias is not None:
            request_params["logit_bias"] = self.logit_bias
        if self.logprobs is not None:
            request_params["logprobs"] = self.logprobs
        if self.top_logprobs is not None:
            request_params["top_logprobs"] = self.top_logprobs
        if self.max_tokens is not None:
            request_params["max_tokens"] = self.max_tokens
        if self.max_completion_tokens is not None:
            request_params["max_completion_tokens"] = self.max_completion_tokens
        if self.modalities is not None:
            request_params["modalities"] = self.modalities
        if self.audio is not None:
            request_params["audio"] = self.audio
        if self.presence_penalty is not None:
            request_params["presence_penalty"] = self.presence_penalty
        if self.response_format is not None:
            request_params["response_format"] = self.response_format
        if self.seed is not None:
            request_params["seed"] = self.seed
        if self.stop is not None:
            request_params["stop"] = self.stop
        if self.temperature is not None:
            request_params["temperature"] = self.temperature
        if self.user is not None:
            request_params["user"] = self.user
        if self.top_p is not None:
            request_params["top_p"] = self.top_p
        if self.extra_headers is not None:
            request_params["extra_headers"] = self.extra_headers
        if self.extra_query is not None:
            request_params["extra_query"] = self.extra_query
        if self.tools is not None:
            request_params["tools"] = self.tools
            if self.tool_choice is None:
                request_params["tool_choice"] = "auto"
            else:
                request_params["tool_choice"] = self.tool_choice
        if self.request_params is not None:
            request_params.update(self.request_params)
        return request_params

    def to_dict(self) -> Dict[str, Any]:
        """
        Convert the model to a dictionary.

        Returns:
            Dict[str, Any]: A dictionary representation of the model.
        """
        model_dict = super().to_dict()
        if self.store is not None:
            model_dict["store"] = self.store
        if self.frequency_penalty is not None:
            model_dict["frequency_penalty"] = self.frequency_penalty
        if self.logit_bias is not None:
            model_dict["logit_bias"] = self.logit_bias
        if self.logprobs is not None:
            model_dict["logprobs"] = self.logprobs
        if self.top_logprobs is not None:
            model_dict["top_logprobs"] = self.top_logprobs
        if self.max_tokens is not None:
            model_dict["max_tokens"] = self.max_tokens
        if self.max_completion_tokens is not None:
            model_dict["max_completion_tokens"] = self.max_completion_tokens
        if self.modalities is not None:
            model_dict["modalities"] = self.modalities
        if self.audio is not None:
            model_dict["audio"] = self.audio
        if self.presence_penalty is not None:
            model_dict["presence_penalty"] = self.presence_penalty
        if self.response_format is not None:
            model_dict["response_format"] = (
                self.response_format if isinstance(self.response_format, dict) else str(self.response_format)
            )
        if self.seed is not None:
            model_dict["seed"] = self.seed
        if self.stop is not None:
            model_dict["stop"] = self.stop
        if self.temperature is not None:
            model_dict["temperature"] = self.temperature
        if self.user is not None:
            model_dict["user"] = self.user
        if self.top_p is not None:
            model_dict["top_p"] = self.top_p
        if self.extra_headers is not None:
            model_dict["extra_headers"] = self.extra_headers
        if self.extra_query is not None:
            model_dict["extra_query"] = self.extra_query
        if self.tools is not None:
            model_dict["tools"] = self.tools
            if self.tool_choice is None:
                model_dict["tool_choice"] = "auto"
            else:
                model_dict["tool_choice"] = self.tool_choice
        return model_dict

    def format_message(self, message: Message) -> Dict[str, Any]:
        """
        Format a message into the format expected by OpenAI.

        Args:
            message (Message): The message to format.

        Returns:
            Dict[str, Any]: The formatted message.
        """
        if message.role == "user":
            if message.images is not None:
                message = self.add_images_to_message(message=message, images=message.images)

            if message.audio is not None:
                message = self.add_audio_to_message(message=message, audio=message.audio)

            if message.videos is not None:
                logger.warning("Video input is currently unsupported.")

        return message.to_dict()

    def invoke(self, messages: List[Message]) -> Union[ChatCompletion, ParsedChatCompletion]:
        """
        Send a chat completion request to the OpenAI API.

        Args:
            messages (List[Message]): A list of messages to send to the model.

        Returns:
            ChatCompletion: The chat completion response from the API.
        """
        if self.response_format is not None and self.structured_outputs:
            try:
                if isinstance(self.response_format, type) and issubclass(self.response_format, BaseModel):
                    return self.get_client().beta.chat.completions.parse(
                        model=self.id,
                        messages=[self.format_message(m) for m in messages],  # type: ignore
                        **self.request_kwargs,
                    )
                else:
                    raise ValueError("response_format must be a subclass of BaseModel if structured_outputs=True")
            except Exception as e:
                logger.error(f"Error from OpenAI API: {e}")

        return self.get_client().chat.completions.create(
            model=self.id,
            messages=[self.format_message(m) for m in messages],  # type: ignore
            **self.request_kwargs,
        )

    async def ainvoke(self, messages: List[Message]) -> Union[ChatCompletion, ParsedChatCompletion]:
        """
        Sends an asynchronous chat completion request to the OpenAI API.

        Args:
            messages (List[Message]): A list of messages to send to the model.

        Returns:
            ChatCompletion: The chat completion response from the API.
        """
        if self.response_format is not None and self.structured_outputs:
            try:
                if isinstance(self.response_format, type) and issubclass(self.response_format, BaseModel):
                    return await self.get_async_client().beta.chat.completions.parse(
                        model=self.id,
                        messages=[self.format_message(m) for m in messages],  # type: ignore
                        **self.request_kwargs,
                    )
                else:
                    raise ValueError("response_format must be a subclass of BaseModel if structured_outputs=True")
            except Exception as e:
                logger.error(f"Error from OpenAI API: {e}")

        return await self.get_async_client().chat.completions.create(
            model=self.id,
            messages=[self.format_message(m) for m in messages],  # type: ignore
            **self.request_kwargs,
        )

    def invoke_stream(self, messages: List[Message]) -> Iterator[ChatCompletionChunk]:
        """
        Send a streaming chat completion request to the OpenAI API.

        Args:
            messages (List[Message]): A list of messages to send to the model.

        Returns:
            Iterator[ChatCompletionChunk]: An iterator of chat completion chunks.
        """
        yield from self.get_client().chat.completions.create(
            model=self.id,
            messages=[self.format_message(m) for m in messages],  # type: ignore
            stream=True,
            stream_options={"include_usage": True},
            **self.request_kwargs,
        )  # type: ignore

    async def ainvoke_stream(self, messages: List[Message]) -> Any:
        """
        Sends an asynchronous streaming chat completion request to the OpenAI API.

        Args:
            messages (List[Message]): A list of messages to send to the model.

        Returns:
            Any: An asynchronous iterator of chat completion chunks.
        """
        async_stream = await self.get_async_client().chat.completions.create(
            model=self.id,
            messages=[self.format_message(m) for m in messages],  # type: ignore
            stream=True,
            stream_options={"include_usage": True},
            **self.request_kwargs,
        )
        async for chunk in async_stream:  # type: ignore
            yield chunk

    def handle_tool_calls(
        self,
        assistant_message: Message,
        messages: List[Message],
        model_response: ModelResponse,
        tool_role: str = "tool",
    ) -> Optional[ModelResponse]:
        """
        Handle tool calls in the assistant message.

        Args:
            assistant_message (Message): The assistant message.
            messages (List[Message]): The list of messages.
            model_response (ModelResponse): The model response.
            tool_role (str): The role of the tool call. Defaults to "tool".

        Returns:
            Optional[ModelResponse]: The model response after handling tool calls.
        """
        if assistant_message.tool_calls is not None and len(assistant_message.tool_calls) > 0 and self.run_tools:
            if model_response.content is None:
                model_response.content = ""
            function_call_results: List[Message] = []
            function_calls_to_run: List[FunctionCall] = []
            for tool_call in assistant_message.tool_calls:
                _tool_call_id = tool_call.get("id")
                _function_call = get_function_call_for_tool_call(tool_call, self._functions)
                if _function_call is None:
                    messages.append(
                        Message(
                            role="tool",
                            tool_call_id=_tool_call_id,
                            content="Could not find function to call.",
                        )
                    )
                    continue
                if _function_call.error is not None:
                    messages.append(
                        Message(
                            role="tool",
                            tool_call_id=_tool_call_id,
                            content=_function_call.error,
                        )
                    )
                    continue
                function_calls_to_run.append(_function_call)

            if self.show_tool_calls:
                model_response.content += "\nRunning:"
                for _f in function_calls_to_run:
                    model_response.content += f"\n - {_f.get_call_str()}"
                model_response.content += "\n\n"

            for _ in self.run_function_calls(
                function_calls=function_calls_to_run, function_call_results=function_call_results, tool_role=tool_role
            ):
                pass

            if len(function_call_results) > 0:
                messages.extend(function_call_results)

            return model_response
        return None

    def update_usage_metrics(
        self, assistant_message: Message, metrics: Metrics, response_usage: Optional[CompletionUsage]
    ) -> None:
        """
        Update the usage metrics for the assistant message and the model.

        Args:
            assistant_message (Message): The assistant message.
            metrics (Metrics): The metrics.
            response_usage (Optional[CompletionUsage]): The response usage.
        """
        # Update time taken to generate response
        assistant_message.metrics["time"] = metrics.response_timer.elapsed
        self.metrics.setdefault("response_times", []).append(metrics.response_timer.elapsed)
        if response_usage:
            prompt_tokens = response_usage.prompt_tokens
            completion_tokens = response_usage.completion_tokens
            total_tokens = response_usage.total_tokens

            if prompt_tokens is not None:
                metrics.input_tokens = prompt_tokens
                metrics.prompt_tokens = prompt_tokens
                assistant_message.metrics["input_tokens"] = prompt_tokens
                assistant_message.metrics["prompt_tokens"] = prompt_tokens
                self.metrics["input_tokens"] = self.metrics.get("input_tokens", 0) + prompt_tokens
                self.metrics["prompt_tokens"] = self.metrics.get("prompt_tokens", 0) + prompt_tokens
            if completion_tokens is not None:
                metrics.output_tokens = completion_tokens
                metrics.completion_tokens = completion_tokens
                assistant_message.metrics["output_tokens"] = completion_tokens
                assistant_message.metrics["completion_tokens"] = completion_tokens
                self.metrics["output_tokens"] = self.metrics.get("output_tokens", 0) + completion_tokens
                self.metrics["completion_tokens"] = self.metrics.get("completion_tokens", 0) + completion_tokens
            if total_tokens is not None:
                metrics.total_tokens = total_tokens
                assistant_message.metrics["total_tokens"] = total_tokens
                self.metrics["total_tokens"] = self.metrics.get("total_tokens", 0) + total_tokens
            if response_usage.prompt_tokens_details is not None:
                if isinstance(response_usage.prompt_tokens_details, dict):
                    metrics.prompt_tokens_details = response_usage.prompt_tokens_details
                elif isinstance(response_usage.prompt_tokens_details, BaseModel):
                    metrics.prompt_tokens_details = response_usage.prompt_tokens_details.model_dump(exclude_none=True)
                assistant_message.metrics["prompt_tokens_details"] = metrics.prompt_tokens_details
                if metrics.prompt_tokens_details is not None:
                    for k, v in metrics.prompt_tokens_details.items():
                        self.metrics.get("prompt_tokens_details", {}).get(k, 0) + v
            if response_usage.completion_tokens_details is not None:
                if isinstance(response_usage.completion_tokens_details, dict):
                    metrics.completion_tokens_details = response_usage.completion_tokens_details
                elif isinstance(response_usage.completion_tokens_details, BaseModel):
                    metrics.completion_tokens_details = response_usage.completion_tokens_details.model_dump(
                        exclude_none=True
                    )
                assistant_message.metrics["completion_tokens_details"] = metrics.completion_tokens_details
                if metrics.completion_tokens_details is not None:
                    for k, v in metrics.completion_tokens_details.items():
                        self.metrics.get("completion_tokens_details", {}).get(k, 0) + v

    def create_assistant_message(
        self,
        response_message: ChatCompletionMessage,
        metrics: Metrics,
        response_usage: Optional[CompletionUsage],
    ) -> Message:
        """
        Create an assistant message from the response.

        Args:
            response_message (ChatCompletionMessage): The response message.
            metrics (Metrics): The metrics.
            response_usage (Optional[CompletionUsage]): The response usage.

        Returns:
            Message: The assistant message.
        """
        assistant_message = Message(
            role=response_message.role or "assistant",
            content=response_message.content,
        )
        if response_message.tool_calls is not None and len(response_message.tool_calls) > 0:
            try:
                assistant_message.tool_calls = [t.model_dump() for t in response_message.tool_calls]
            except Exception as e:
                logger.warning(f"Error processing tool calls: {e}")
        if hasattr(response_message, "audio") and response_message.audio is not None:
            try:
                assistant_message.audio_output = AudioOutput(
                    id=response_message.audio.id,
                    content=response_message.audio.data,
                    expires_at=response_message.audio.expires_at,
                    transcript=response_message.audio.transcript,
                )
            except Exception as e:
                logger.warning(f"Error processing audio: {e}")

        # Update metrics
        self.update_usage_metrics(assistant_message, metrics, response_usage)
        return assistant_message

    def response(self, messages: List[Message]) -> ModelResponse:
        """
        Generate a response from OpenAI.

        Args:
            messages (List[Message]): A list of messages.

        Returns:
            ModelResponse: The model response.
        """
        logger.debug("---------- OpenAIChat Response Start ----------")
        self._log_messages(messages)
        model_response = ModelResponse()
        metrics = Metrics()

        # -*- Generate response
        metrics.start_response_timer()
        response: Union[ChatCompletion, ParsedChatCompletion] = self.invoke(messages=messages)
        metrics.stop_response_timer()

        # -*- Parse response
        response_message: ChatCompletionMessage = response.choices[0].message
        response_usage: Optional[CompletionUsage] = response.usage
        response_audio: Optional[ChatCompletionAudio] = response_message.audio

        # -*- Parse transcript if available
        if response_audio:
            if response_audio.transcript and not response_message.content:
                response_message.content = response_audio.transcript

        # -*- Parse structured outputs
        try:
            if (
                self.response_format is not None
                and self.structured_outputs
                and issubclass(self.response_format, BaseModel)
            ):
                parsed_object = response_message.parsed  # type: ignore
                if parsed_object is not None:
                    model_response.parsed = parsed_object
        except Exception as e:
            logger.warning(f"Error retrieving structured outputs: {e}")

        # -*- Create assistant message
        assistant_message = self.create_assistant_message(
            response_message=response_message, metrics=metrics, response_usage=response_usage
        )

        # -*- Add assistant message to messages
        messages.append(assistant_message)

        # -*- Log response and metrics
        assistant_message.log()
        metrics.log()

        # -*- Update model response with assistant message content and audio
        if assistant_message.content is not None:
            # add the content to the model response
            model_response.content = assistant_message.get_content_string()
        if assistant_message.audio_output is not None:
            # add the audio to the model response
            model_response.audio = assistant_message.audio_output

        # -*- Handle tool calls
        tool_role = "tool"
        if (
            self.handle_tool_calls(
                assistant_message=assistant_message,
                messages=messages,
                model_response=model_response,
                tool_role=tool_role,
            )
            is not None
        ):
            return self.handle_post_tool_call_messages(messages=messages, model_response=model_response)
        logger.debug("---------- OpenAIChat Response End ----------")
        return model_response

    async def aresponse(self, messages: List[Message]) -> ModelResponse:
        """
        Generate an asynchronous response from OpenAI.

        Args:
            messages (List[Message]): A list of messages.

        Returns:
            ModelResponse: The model response from the API.
        """
        logger.debug("---------- OpenAIChat Async Response Start ----------")
        self._log_messages(messages)
        model_response = ModelResponse()
        metrics = Metrics()

        # -*- Generate response
        metrics.start_response_timer()
        response: Union[ChatCompletion, ParsedChatCompletion] = await self.ainvoke(messages=messages)
        metrics.stop_response_timer()

        # -*- Parse response
        response_message: ChatCompletionMessage = response.choices[0].message
        response_usage: Optional[CompletionUsage] = response.usage
        response_audio: Optional[ChatCompletionAudio] = response_message.audio

        # -*- Parse transcript if available
        if response_audio:
            if response_audio.transcript and not response_message.content:
                response_message.content = response_audio.transcript

        # -*- Parse structured outputs
        try:
            if (
                self.response_format is not None
                and self.structured_outputs
                and issubclass(self.response_format, BaseModel)
            ):
                parsed_object = response_message.parsed  # type: ignore
                if parsed_object is not None:
                    model_response.parsed = parsed_object
        except Exception as e:
            logger.warning(f"Error retrieving structured outputs: {e}")

        # -*- Create assistant message
        assistant_message = self.create_assistant_message(
            response_message=response_message, metrics=metrics, response_usage=response_usage
        )

        # -*- Add assistant message to messages
        messages.append(assistant_message)

        # -*- Log response and metrics
        assistant_message.log()
        metrics.log()

        # -*- Update model response with assistant message content and audio
        if assistant_message.content is not None:
            # add the content to the model response
            model_response.content = assistant_message.get_content_string()
        if assistant_message.audio_output is not None:
            # add the audio to the model response
            model_response.audio = assistant_message.audio_output

        # -*- Handle tool calls
        tool_role = "tool"
        if (
            self.handle_tool_calls(
                assistant_message=assistant_message,
                messages=messages,
                model_response=model_response,
                tool_role=tool_role,
            )
            is not None
        ):
            return await self.ahandle_post_tool_call_messages(messages=messages, model_response=model_response)

        logger.debug("---------- OpenAIChat Async Response End ----------")
        return model_response

    def update_stream_metrics(self, assistant_message: Message, metrics: Metrics):
        """
        Update the usage metrics for the assistant message and the model.

        Args:
            assistant_message (Message): The assistant message.
            metrics (Metrics): The metrics.
        """
        # Update time taken to generate response
        assistant_message.metrics["time"] = metrics.response_timer.elapsed
        self.metrics.setdefault("response_times", []).append(metrics.response_timer.elapsed)

        if metrics.time_to_first_token is not None:
            assistant_message.metrics["time_to_first_token"] = metrics.time_to_first_token
            self.metrics.setdefault("time_to_first_token", []).append(metrics.time_to_first_token)

        if metrics.input_tokens is not None:
            assistant_message.metrics["input_tokens"] = metrics.input_tokens
            self.metrics["input_tokens"] = self.metrics.get("input_tokens", 0) + metrics.input_tokens
        if metrics.output_tokens is not None:
            assistant_message.metrics["output_tokens"] = metrics.output_tokens
            self.metrics["output_tokens"] = self.metrics.get("output_tokens", 0) + metrics.output_tokens
        if metrics.prompt_tokens is not None:
            assistant_message.metrics["prompt_tokens"] = metrics.prompt_tokens
            self.metrics["prompt_tokens"] = self.metrics.get("prompt_tokens", 0) + metrics.prompt_tokens
        if metrics.completion_tokens is not None:
            assistant_message.metrics["completion_tokens"] = metrics.completion_tokens
            self.metrics["completion_tokens"] = self.metrics.get("completion_tokens", 0) + metrics.completion_tokens
        if metrics.total_tokens is not None:
            assistant_message.metrics["total_tokens"] = metrics.total_tokens
            self.metrics["total_tokens"] = self.metrics.get("total_tokens", 0) + metrics.total_tokens
        if metrics.prompt_tokens_details is not None:
            assistant_message.metrics["prompt_tokens_details"] = metrics.prompt_tokens_details
            for k, v in metrics.prompt_tokens_details.items():
                self.metrics.get("prompt_tokens_details", {}).get(k, 0) + v
        if metrics.completion_tokens_details is not None:
            assistant_message.metrics["completion_tokens_details"] = metrics.completion_tokens_details
            for k, v in metrics.completion_tokens_details.items():
                self.metrics.get("completion_tokens_details", {}).get(k, 0) + v

    def add_response_usage_to_metrics(self, metrics: Metrics, response_usage: CompletionUsage):
        metrics.input_tokens = response_usage.prompt_tokens
        metrics.prompt_tokens = response_usage.prompt_tokens
        metrics.output_tokens = response_usage.completion_tokens
        metrics.completion_tokens = response_usage.completion_tokens
        metrics.total_tokens = response_usage.total_tokens
        if response_usage.prompt_tokens_details is not None:
            if isinstance(response_usage.prompt_tokens_details, dict):
                metrics.prompt_tokens_details = response_usage.prompt_tokens_details
            elif isinstance(response_usage.prompt_tokens_details, BaseModel):
                metrics.prompt_tokens_details = response_usage.prompt_tokens_details.model_dump(exclude_none=True)
        if response_usage.completion_tokens_details is not None:
            if isinstance(response_usage.completion_tokens_details, dict):
                metrics.completion_tokens_details = response_usage.completion_tokens_details
            elif isinstance(response_usage.completion_tokens_details, BaseModel):
                metrics.completion_tokens_details = response_usage.completion_tokens_details.model_dump(
                    exclude_none=True
                )

    def handle_stream_tool_calls(
        self,
        assistant_message: Message,
        messages: List[Message],
        tool_role: str = "tool",
    ) -> Iterator[ModelResponse]:
        """
        Handle tool calls for response stream.

        Args:
            assistant_message (Message): The assistant message.
            messages (List[Message]): The list of messages.
            tool_role (str): The role of the tool call. Defaults to "tool".

        Returns:
            Iterator[ModelResponse]: An iterator of the model response.
        """
        if assistant_message.tool_calls is not None and len(assistant_message.tool_calls) > 0 and self.run_tools:
            function_calls_to_run: List[FunctionCall] = []
            function_call_results: List[Message] = []
            for tool_call in assistant_message.tool_calls:
                _tool_call_id = tool_call.get("id")
                _function_call = get_function_call_for_tool_call(tool_call, self._functions)
                if _function_call is None:
                    messages.append(
                        Message(
                            role=tool_role,
                            tool_call_id=_tool_call_id,
                            content="Could not find function to call.",
                        )
                    )
                    continue
                if _function_call.error is not None:
                    messages.append(
                        Message(
                            role=tool_role,
                            tool_call_id=_tool_call_id,
                            content=_function_call.error,
                        )
                    )
                    continue
                function_calls_to_run.append(_function_call)

            if self.show_tool_calls:
                yield ModelResponse(content="\nRunning:")
                for _f in function_calls_to_run:
                    yield ModelResponse(content=f"\n - {_f.get_call_str()}")
                yield ModelResponse(content="\n\n")

            for function_call_response in self.run_function_calls(
                function_calls=function_calls_to_run, function_call_results=function_call_results, tool_role=tool_role
            ):
                yield function_call_response

            if len(function_call_results) > 0:
                messages.extend(function_call_results)

    def response_stream(self, messages: List[Message]) -> Iterator[ModelResponse]:
        """
        Generate a streaming response from OpenAI.

        Args:
            messages (List[Message]): A list of messages.

        Returns:
            Iterator[ModelResponse]: An iterator of model responses.
        """
        logger.debug("---------- OpenAIChat Response Start ----------")
        self._log_messages(messages)
        stream_data: StreamData = StreamData()
        metrics: Metrics = Metrics()

        # -*- Generate response
        metrics.start_response_timer()
        for response in self.invoke_stream(messages=messages):
            if len(response.choices) > 0:
                metrics.completion_tokens += 1
                if metrics.completion_tokens == 1:
                    metrics.time_to_first_token = metrics.response_timer.elapsed

                response_delta: ChoiceDelta = response.choices[0].delta

                if response_delta.content is not None:
                    stream_data.response_content += response_delta.content
                    yield ModelResponse(content=response_delta.content)

                if hasattr(response_delta, "audio"):
                    response_audio = response_delta.audio
                    stream_data.response_audio = response_audio
                    if stream_data.response_audio:
                        yield ModelResponse(
                            audio=AudioOutput(
                                id=stream_data.response_audio.id,
                                content=stream_data.response_audio.data,
                                expires_at=stream_data.response_audio.expires_at,
                                transcript=stream_data.response_audio.transcript,
                            )
                        )

                if response_delta.tool_calls is not None:
                    if stream_data.response_tool_calls is None:
                        stream_data.response_tool_calls = []
                    stream_data.response_tool_calls.extend(response_delta.tool_calls)

            if response.usage is not None:
                self.add_response_usage_to_metrics(metrics=metrics, response_usage=response.usage)
        metrics.stop_response_timer()

        # -*- Create assistant message
        assistant_message = Message(role="assistant")
        if stream_data.response_content != "":
            assistant_message.content = stream_data.response_content

        if stream_data.response_audio is not None:
            assistant_message.audio_output = AudioOutput(
                id=stream_data.response_audio.id,
                content=stream_data.response_audio.data,
                expires_at=stream_data.response_audio.expires_at,
                transcript=stream_data.response_audio.transcript,
            )

        if stream_data.response_tool_calls is not None:
            _tool_calls = self.build_tool_calls(stream_data.response_tool_calls)
            if len(_tool_calls) > 0:
                assistant_message.tool_calls = _tool_calls

        # -*- Update usage metrics
        self.update_stream_metrics(assistant_message=assistant_message, metrics=metrics)

        # -*- Add assistant message to messages
        messages.append(assistant_message)

        # -*- Log response and metrics
        assistant_message.log()
        metrics.log()

        # -*- Handle tool calls
        if assistant_message.tool_calls is not None and len(assistant_message.tool_calls) > 0 and self.run_tools:
            tool_role = "tool"
            yield from self.handle_stream_tool_calls(
                assistant_message=assistant_message, messages=messages, tool_role=tool_role
            )
            yield from self.handle_post_tool_call_messages_stream(messages=messages)
        logger.debug("---------- OpenAIChat Response End ----------")

    async def aresponse_stream(self, messages: List[Message]) -> Any:
        """
        Generate an asynchronous streaming response from OpenAI.

        Args:
            messages (List[Message]): A list of messages.

        Returns:
            Any: An asynchronous iterator of model responses.
        """
        logger.debug("---------- OpenAIChat Async Response Start ----------")
        self._log_messages(messages)
        stream_data: StreamData = StreamData()
        metrics: Metrics = Metrics()

        # -*- Generate response
        metrics.start_response_timer()
        async for response in self.ainvoke_stream(messages=messages):
            if response.choices and len(response.choices) > 0:
                metrics.completion_tokens += 1
                if metrics.completion_tokens == 1:
                    metrics.time_to_first_token = metrics.response_timer.elapsed

                response_delta: ChoiceDelta = response.choices[0].delta

                if response_delta.content is not None:
                    stream_data.response_content += response_delta.content
                    yield ModelResponse(content=response_delta.content)

                if hasattr(response_delta, "audio"):
                    response_audio = response_delta.audio
                    stream_data.response_audio = response_audio
                    if stream_data.response_audio:
                        yield ModelResponse(
                            audio=AudioOutput(
                                id=stream_data.response_audio.id,
                                content=stream_data.response_audio.data,
                                expires_at=stream_data.response_audio.expires_at,
                                transcript=stream_data.response_audio.transcript,
                            )
                        )

                if response_delta.tool_calls is not None:
                    if stream_data.response_tool_calls is None:
                        stream_data.response_tool_calls = []
                    stream_data.response_tool_calls.extend(response_delta.tool_calls)

            if response.usage is not None:
                self.add_response_usage_to_metrics(metrics=metrics, response_usage=response.usage)
        metrics.stop_response_timer()

        # -*- Create assistant message
        assistant_message = Message(role="assistant")
        if stream_data.response_content != "":
            assistant_message.content = stream_data.response_content

        if stream_data.response_audio is not None:
            assistant_message.audio_output = AudioOutput(
                id=stream_data.response_audio.id,
                content=stream_data.response_audio.data,
                expires_at=stream_data.response_audio.expires_at,
                transcript=stream_data.response_audio.transcript,
            )

        if stream_data.response_tool_calls is not None:
            _tool_calls = self.build_tool_calls(stream_data.response_tool_calls)
            if len(_tool_calls) > 0:
                assistant_message.tool_calls = _tool_calls

        self.update_stream_metrics(assistant_message=assistant_message, metrics=metrics)

        # -*- Add assistant message to messages
        messages.append(assistant_message)

        # -*- Log response and metrics
        assistant_message.log()
        metrics.log()

        # -*- Handle tool calls
        if assistant_message.tool_calls is not None and len(assistant_message.tool_calls) > 0 and self.run_tools:
            tool_role = "tool"
            for tool_call_response in self.handle_stream_tool_calls(
                assistant_message=assistant_message, messages=messages, tool_role=tool_role
            ):
                yield tool_call_response
            async for post_tool_call_response in self.ahandle_post_tool_call_messages_stream(messages=messages):
                yield post_tool_call_response
        logger.debug("---------- OpenAIChat Async Response End ----------")

    def build_tool_calls(self, tool_calls_data: List[ChoiceDeltaToolCall]) -> List[Dict[str, Any]]:
        """
        Build tool calls from tool call data.

        Args:
            tool_calls_data (List[ChoiceDeltaToolCall]): The tool call data to build from.

        Returns:
            List[Dict[str, Any]]: The built tool calls.
        """
        tool_calls: List[Dict[str, Any]] = []
        for _tool_call in tool_calls_data:
            _index = _tool_call.index
            _tool_call_id = _tool_call.id
            _tool_call_type = _tool_call.type
            _function_name = _tool_call.function.name if _tool_call.function else None
            _function_arguments = _tool_call.function.arguments if _tool_call.function else None

            if len(tool_calls) <= _index:
                tool_calls.extend([{}] * (_index - len(tool_calls) + 1))
            tool_call_entry = tool_calls[_index]
            if not tool_call_entry:
                tool_call_entry["id"] = _tool_call_id
                tool_call_entry["type"] = _tool_call_type
                tool_call_entry["function"] = {
                    "name": _function_name or "",
                    "arguments": _function_arguments or "",
                }
            else:
                if _function_name:
                    tool_call_entry["function"]["name"] += _function_name
                if _function_arguments:
                    tool_call_entry["function"]["arguments"] += _function_arguments
                if _tool_call_id:
                    tool_call_entry["id"] = _tool_call_id
                if _tool_call_type:
                    tool_call_entry["type"] = _tool_call_type
        return tool_calls<|MERGE_RESOLUTION|>--- conflicted
+++ resolved
@@ -89,15 +89,11 @@
     # Internal parameters. Not used for API requests
     # Whether to use the structured outputs with this Model.
     structured_outputs: bool = False
-    # Whether the Model supports structured outputs.
-<<<<<<< HEAD
-=======
-    supports_structured_outputs: bool = True
+
     # Whether to override the system role.
     override_system_role: bool = True
     # The role to map the system message to.
     system_message_role: str = "developer"
->>>>>>> 1d5bd465
 
     def _get_client_params(self) -> Dict[str, Any]:
         client_params: Dict[str, Any] = {}
@@ -405,7 +401,7 @@
         Returns:
             Optional[ModelResponse]: The model response after handling tool calls.
         """
-        if assistant_message.tool_calls is not None and len(assistant_message.tool_calls) > 0 and self.run_tools:
+        if assistant_message.tool_calls is not None and len(assistant_message.tool_calls) > 0:
             if model_response.content is None:
                 model_response.content = ""
             function_call_results: List[Message] = []
@@ -782,7 +778,7 @@
         Returns:
             Iterator[ModelResponse]: An iterator of the model response.
         """
-        if assistant_message.tool_calls is not None and len(assistant_message.tool_calls) > 0 and self.run_tools:
+        if assistant_message.tool_calls is not None and len(assistant_message.tool_calls) > 0:
             function_calls_to_run: List[FunctionCall] = []
             function_call_results: List[Message] = []
             for tool_call in assistant_message.tool_calls:
@@ -902,7 +898,7 @@
         metrics.log()
 
         # -*- Handle tool calls
-        if assistant_message.tool_calls is not None and len(assistant_message.tool_calls) > 0 and self.run_tools:
+        if assistant_message.tool_calls is not None and len(assistant_message.tool_calls) > 0:
             tool_role = "tool"
             yield from self.handle_stream_tool_calls(
                 assistant_message=assistant_message, messages=messages, tool_role=tool_role
@@ -989,7 +985,7 @@
         metrics.log()
 
         # -*- Handle tool calls
-        if assistant_message.tool_calls is not None and len(assistant_message.tool_calls) > 0 and self.run_tools:
+        if assistant_message.tool_calls is not None and len(assistant_message.tool_calls) > 0:
             tool_role = "tool"
             for tool_call_response in self.handle_stream_tool_calls(
                 assistant_message=assistant_message, messages=messages, tool_role=tool_role
