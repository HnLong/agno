--- conflicted
+++ resolved
@@ -89,17 +89,12 @@
     # Internal parameters. Not used for API requests
     # Whether to use the structured outputs with this Model.
     structured_outputs: bool = False
-<<<<<<< HEAD
-    # Whether the Model supports structured outputs.
-
-=======
 
     # Whether to override the system role.
     override_system_role: bool = True
     # The role to map the system message to.
     system_message_role: str = "developer"
 
->>>>>>> 2261d635
     def _get_client_params(self) -> Dict[str, Any]:
         client_params: Dict[str, Any] = {}
 
