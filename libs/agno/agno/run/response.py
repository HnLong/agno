--- conflicted
+++ resolved
@@ -9,10 +9,7 @@
 from agno.models.message import Citations, Message, MessageReferences
 from agno.reasoning.step import ReasoningStep
 from agno.utils.log import logger
-<<<<<<< HEAD
 from agno.utils.log import logger
-=======
->>>>>>> 1f05f41e
 
 
 class RunEvent(str, Enum):
@@ -149,8 +146,19 @@
                 _dict["response_audio"] = self.response_audio.to_dict()
             else:
                 _dict["response_audio"] = self.response_audio
+            if isinstance(self.response_audio, AudioResponse):
+                _dict["response_audio"] = self.response_audio.to_dict()
+            else:
+                _dict["response_audio"] = self.response_audio
 
         if self.citations is not None:
+            if isinstance(self.citations, Citations):
+                _dict["citations"] = self.citations.model_dump(exclude_none=True)
+            else:
+                _dict["citations"] = self.citations
+
+        if self.content and isinstance(self.content, BaseModel):
+            _dict["content"] = self.content.model_dump(exclude_none=True)
             if isinstance(self.citations, Citations):
                 _dict["citations"] = self.citations.model_dump(exclude_none=True)
             else:
@@ -169,14 +177,11 @@
         except Exception:
             logger.error("Failed to convert response to json", exc_info=True)
             raise
-<<<<<<< HEAD
         try:
             _dict = self.to_dict()
         except Exception:
             logger.error("Failed to convert response to json", exc_info=True)
             raise
-=======
->>>>>>> 1f05f41e
 
         return json.dumps(_dict, indent=2)
 
