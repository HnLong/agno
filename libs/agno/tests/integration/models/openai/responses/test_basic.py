from typing import Optional

import pytest
from pydantic import BaseModel, Field

from agno.agent import Agent, RunOutput  # noqa
from agno.db.sqlite import SqliteDb
from agno.exceptions import ModelProviderError
<<<<<<< HEAD
=======
from agno.memory import AgentMemory
from agno.memory.classifier import MemoryClassifier
from agno.memory.db.sqlite import SqliteMemoryDb
from agno.memory.manager import MemoryManager
from agno.memory.summarizer import MemorySummarizer
from agno.models.message import Message
>>>>>>> 6e762d7f
from agno.models.openai import OpenAIResponses


def _assert_metrics(response: RunOutput):
    """
    Assert that the response metrics are valid and consistent.

    Args:
        response: The RunOutput to validate metrics for
    """
    assert response.metrics is not None
    input_tokens = response.metrics.input_tokens
    output_tokens = response.metrics.output_tokens
    total_tokens = response.metrics.total_tokens

    assert input_tokens > 0
    assert output_tokens > 0
    assert total_tokens > 0
    assert total_tokens == input_tokens + output_tokens


def test_basic():
    """Test basic functionality of the OpenAIResponses model."""
    agent = Agent(model=OpenAIResponses(id="gpt-4o-mini"), markdown=True, telemetry=False)

    # Run a simple query
    response: RunOutput = agent.run("Share a 2 sentence horror story")

    assert response.content is not None and response.messages is not None
    assert len(response.messages) == 3
    assert [m.role for m in response.messages] == ["system", "user", "assistant"]

    _assert_metrics(response)


def test_basic_stream():
    """Test basic streaming functionality of the OpenAIResponses model."""
    agent = Agent(model=OpenAIResponses(id="gpt-4o-mini"), markdown=True, telemetry=False)

    run_stream = agent.run("Say 'hi'", stream=True)
    for chunk in run_stream:
        assert chunk.content is not None


@pytest.mark.asyncio
async def test_async_basic():
    """Test basic async functionality of the OpenAIResponses model."""
    agent = Agent(model=OpenAIResponses(id="gpt-4o-mini"), markdown=True, telemetry=False)

    response = await agent.arun("Share a 2 sentence horror story")

    assert response.content is not None
    assert response.messages is not None
    assert len(response.messages) == 3
    assert [m.role for m in response.messages] == ["system", "user", "assistant"]
    _assert_metrics(response)


@pytest.mark.asyncio
async def test_async_basic_stream():
    """Test basic async streaming functionality of the OpenAIResponses model."""
    agent = Agent(model=OpenAIResponses(id="gpt-4o-mini"), markdown=True, telemetry=False)

    async for response in agent.arun("Share a 2 sentence horror story", stream=True):
        assert response.content is not None


def test_exception_handling():
    """Test proper error handling for invalid model IDs."""
    agent = Agent(model=OpenAIResponses(id="gpt-100"), markdown=True, telemetry=False)

    with pytest.raises(ModelProviderError) as exc:
        agent.run("Share a 2 sentence horror story")

    assert exc.value.model_name == "OpenAIResponses"
    assert exc.value.model_id == "gpt-100"
    assert exc.value.status_code == 400


def test_with_memory():
    """Test that the model retains context from previous interactions."""
    agent = Agent(
        model=OpenAIResponses(id="gpt-4o-mini"),
        db=SqliteDb(db_file="tmp/openai/responses/test_with_memory.db"),
        add_history_to_context=True,
        markdown=True,
        telemetry=False,
    )

    # First interaction
    response1 = agent.run("My name is John Smith")
    assert response1.content is not None

    # Second interaction should remember the name
    response2 = agent.run("What's my name?")
    assert response2.content is not None and "John Smith" in response2.content

    # Verify memories were created
    messages = agent.get_messages_for_session()
    assert len(messages) == 5
    assert [m.role for m in messages] == ["system", "user", "assistant", "user", "assistant"]

    # Test metrics structure and types
    _assert_metrics(response2)


def test_structured_output_json_mode():
    """Test structured output with Pydantic models."""

    class MovieScript(BaseModel):
        title: str = Field(..., description="Movie title")
        genre: str = Field(..., description="Movie genre")
        plot: str = Field(..., description="Brief plot summary")
        release_date: Optional[str] = Field(None, description="Release date of the movie")

    agent = Agent(
        model=OpenAIResponses(id="gpt-4o-mini"),
        output_schema=MovieScript,
        use_json_mode=True,
        telemetry=False,
    )

    response = agent.run("Create a movie about time travel")

    # Verify structured output
    assert isinstance(response.content, MovieScript)
    assert response.content.title is not None
    assert response.content.genre is not None
    assert response.content.plot is not None


def test_structured_output():
    """Test native structured output with the responses API."""

    class MovieScript(BaseModel):
        title: str = Field(..., description="Movie title")
        genre: str = Field(..., description="Movie genre")
        plot: str = Field(..., description="Brief plot summary")
        release_date: Optional[str] = Field(None, description="Release date of the movie")

    agent = Agent(
        model=OpenAIResponses(id="gpt-4o-mini"),
        output_schema=MovieScript,
        telemetry=False,
    )

    response = agent.run("Create a movie about time travel")

    # Verify structured output
    assert isinstance(response.content, MovieScript)
    assert response.content.title is not None
    assert response.content.genre is not None
    assert response.content.plot is not None


def test_history():
    """Test conversation history in the agent."""
    agent = Agent(
        model=OpenAIResponses(id="gpt-4o-mini"),
        db=SqliteDb(db_file="tmp/openai/responses/test_basic.db"),
        add_history_to_context=True,
        telemetry=False,
    )
    run_output = agent.run("Hello")
    assert run_output.messages is not None
    assert len(run_output.messages) == 2

    run_output = agent.run("Hello 2")
    assert run_output.messages is not None
    assert len(run_output.messages) == 4

    run_output = agent.run("Hello 3")
    assert run_output.messages is not None
    assert len(run_output.messages) == 6

<<<<<<< HEAD
    run_output = agent.run("Hello 4")
    assert run_output.messages is not None
    assert len(run_output.messages) == 8
=======
    response = agent.run("What is current news in France?")
    assert response.content is not None


def test_reasoning_summary():
    """Test we obtain reasoning summaries from the model when requesting them."""
    model = OpenAIResponses(id="o4-mini", reasoning_summary="auto")

    raw_model_reponse = model.invoke(messages=[Message(role="user", content="What is going on in France?")])
    model_response = model.parse_provider_response(raw_model_reponse)

    assert model_response is not None
    assert model_response.reasoning_content is not None
    assert "France" in model_response.reasoning_content
>>>>>>> 6e762d7f
<|MERGE_RESOLUTION|>--- conflicted
+++ resolved
@@ -6,15 +6,7 @@
 from agno.agent import Agent, RunOutput  # noqa
 from agno.db.sqlite import SqliteDb
 from agno.exceptions import ModelProviderError
-<<<<<<< HEAD
-=======
-from agno.memory import AgentMemory
-from agno.memory.classifier import MemoryClassifier
-from agno.memory.db.sqlite import SqliteMemoryDb
-from agno.memory.manager import MemoryManager
-from agno.memory.summarizer import MemorySummarizer
 from agno.models.message import Message
->>>>>>> 6e762d7f
 from agno.models.openai import OpenAIResponses
 
 
@@ -190,13 +182,9 @@
     assert run_output.messages is not None
     assert len(run_output.messages) == 6
 
-<<<<<<< HEAD
     run_output = agent.run("Hello 4")
     assert run_output.messages is not None
     assert len(run_output.messages) == 8
-=======
-    response = agent.run("What is current news in France?")
-    assert response.content is not None
 
 
 def test_reasoning_summary():
@@ -208,5 +196,4 @@
 
     assert model_response is not None
     assert model_response.reasoning_content is not None
-    assert "France" in model_response.reasoning_content
->>>>>>> 6e762d7f
+    assert "France" in model_response.reasoning_content