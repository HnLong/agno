--- conflicted
+++ resolved
@@ -132,29 +132,6 @@
     assert response.content.currency is not None
 
 
-<<<<<<< HEAD
-def test_multiple_tool_calls():
-    agent = Agent(
-        model=Groq(id="llama-3.3-70b-versatile"),
-        tools=[YFinanceTools(cache_results=True), DuckDuckGoTools(cache_results=True)],
-        markdown=True,
-        telemetry=False,
-    )
-
-    response = agent.run("What is the current price of TSLA and what is the latest news about it?")
-
-    # Verify tool usage
-    tool_calls = []
-    for msg in response.messages:
-        if msg.tool_calls:
-            tool_calls.extend(msg.tool_calls)
-    assert len([call for call in tool_calls if call.get("type", "") == "function"]) >= 2  # Total of 2 tool calls made
-    assert response.content is not None
-    assert "TSLA" in response.content and "latest news" in response.content.lower()
-
-
-=======
->>>>>>> 170f38a5
 def test_tool_call_custom_tool_no_parameters():
     def get_the_weather_in_tokyo():
         """
