from textwrap import dedent

import pytest
from pydantic import BaseModel

from agno.agent import RunEvent
from agno.agent.agent import Agent
from agno.models.openai.chat import OpenAIChat
from agno.team import Team, TeamRunEvent
from agno.tools.calculator import CalculatorTools
from agno.tools.decorator import tool
from agno.tools.duckduckgo import DuckDuckGoTools
from agno.tools.reasoning import ReasoningTools
from agno.tools.yfinance import YFinanceTools


def test_basic_events():
    team = Team(
        model=OpenAIChat(id="gpt-4o-mini"),
        members=[],
        telemetry=False,
    )

    response_generator = team.run("Hello, how are you?", stream=True, stream_intermediate_steps=False)

    event_counts = {}
    for run_response in response_generator:
        event_counts[run_response.event] = event_counts.get(run_response.event, 0) + 1

    assert event_counts.keys() == {TeamRunEvent.run_content}

    assert event_counts[TeamRunEvent.run_content] > 1


@pytest.mark.asyncio
async def test_async_basic_events():
    team = Team(
        model=OpenAIChat(id="gpt-4o-mini"),
        members=[],
        telemetry=False,
    )
    event_counts = {}
    async for run_response in team.arun("Hello, how are you?", stream=True, stream_intermediate_steps=False):
        event_counts[run_response.event] = event_counts.get(run_response.event, 0) + 1

    assert event_counts.keys() == {TeamRunEvent.run_content}

    assert event_counts[TeamRunEvent.run_content] > 1


def test_basic_intermediate_steps_events():
    team = Team(
        model=OpenAIChat(id="gpt-4o-mini"),
        members=[],
        telemetry=False,
    )

    response_generator = team.run("Hello, how are you?", stream=True, stream_intermediate_steps=True)

    events = {}
    for run_response_delta in response_generator:
        if run_response_delta.event not in events:
            events[run_response_delta.event] = []
        events[run_response_delta.event].append(run_response_delta)

    assert events.keys() == {TeamRunEvent.run_started, TeamRunEvent.run_content, TeamRunEvent.run_completed}

    assert len(events[TeamRunEvent.run_started]) == 1
    assert events[TeamRunEvent.run_started][0].model == "gpt-4o-mini"
    assert events[TeamRunEvent.run_started][0].model_provider == "OpenAI"
    assert events[TeamRunEvent.run_started][0].session_id is not None
    assert events[TeamRunEvent.run_started][0].team_id is not None
    assert events[TeamRunEvent.run_started][0].run_id is not None
    assert events[TeamRunEvent.run_started][0].created_at is not None
    assert len(events[TeamRunEvent.run_content]) > 1
    assert len(events[TeamRunEvent.run_completed]) == 1


def test_basic_intermediate_steps_events_persisted(shared_db):
    """Test that the agent streams events."""
    team = Team(
        model=OpenAIChat(id="gpt-4o-mini"),
        members=[],
        db=shared_db,
        store_events=True,
        telemetry=False,
    )

    response_generator = team.run("Hello, how are you?", stream=True, stream_intermediate_steps=True)

    events = {}
    for run_response_delta in response_generator:
        if run_response_delta.event not in events:
            events[run_response_delta.event] = []
        events[run_response_delta.event].append(run_response_delta)

    assert events.keys() == {TeamRunEvent.run_started, TeamRunEvent.run_content, TeamRunEvent.run_completed}

    run_response_from_storage = team.get_last_run_response()

    assert run_response_from_storage is not None
    assert run_response_from_storage.events is not None
    assert len(run_response_from_storage.events) == 2, "We should only have the run started and run completed events"
    assert run_response_from_storage.events[0].event == TeamRunEvent.run_started
    assert run_response_from_storage.events[1].event == TeamRunEvent.run_completed


def test_intermediate_steps_with_tools():
    team = Team(
        model=OpenAIChat(id="gpt-4o-mini"),
        members=[],
        tools=[YFinanceTools(cache_results=True)],
        telemetry=False,
    )

    events = {}
    for run_response_delta in team.run(
        "What is the stock price of Apple?", stream=True, stream_intermediate_steps=True
    ):
        if run_response_delta.event not in events:
            events[run_response_delta.event] = []
        events[run_response_delta.event].append(run_response_delta)

    assert events.keys() == {
        TeamRunEvent.run_started,
        TeamRunEvent.tool_call_started,
        TeamRunEvent.tool_call_completed,
        TeamRunEvent.run_content,
        TeamRunEvent.run_completed,
    }

    assert len(events[TeamRunEvent.run_started]) == 1
    assert len(events[TeamRunEvent.run_content]) > 1
    assert len(events[TeamRunEvent.run_completed]) == 1
    assert len(events[TeamRunEvent.tool_call_started]) == 1
    assert (
        events[TeamRunEvent.tool_call_started][0].tool.tool_name == "get_current_stock_price"
        or "transfer_task_to_member"
    )
    assert len(events[TeamRunEvent.tool_call_completed]) == 1
    assert events[TeamRunEvent.tool_call_completed][0].content is not None
    assert events[TeamRunEvent.tool_call_completed][0].tool.result is not None


def test_intermediate_steps_with_tools_events_persisted(shared_db):
    team = Team(
        model=OpenAIChat(id="gpt-4o-mini"),
        db=shared_db,
        store_events=True,
        members=[],
        tools=[YFinanceTools(cache_results=True)],
        telemetry=False,
    )

    events = {}
    for run_response_delta in team.run(
        "What is the stock price of Apple?", stream=True, stream_intermediate_steps=True
    ):
        if run_response_delta.event not in events:
            events[run_response_delta.event] = []
        events[run_response_delta.event].append(run_response_delta)

    assert events.keys() == {
        TeamRunEvent.run_started,
        TeamRunEvent.tool_call_started,
        TeamRunEvent.tool_call_completed,
        TeamRunEvent.run_content,
        TeamRunEvent.run_completed,
    }

    run_response_from_storage = team.get_last_run_response()

    assert run_response_from_storage is not None
    assert run_response_from_storage.events is not None
    assert len(run_response_from_storage.events) == 4
    assert run_response_from_storage.events[0].event == TeamRunEvent.run_started
    assert run_response_from_storage.events[1].event == TeamRunEvent.tool_call_started
    assert run_response_from_storage.events[2].event == TeamRunEvent.tool_call_completed
    assert run_response_from_storage.events[3].event == TeamRunEvent.run_completed


def test_intermediate_steps_with_reasoning():
    team = Team(
        model=OpenAIChat(id="gpt-4o-mini"),
        members=[],
        tools=[ReasoningTools(add_instructions=True)],
        instructions=dedent("""\
            You are an expert problem-solving assistant with strong analytical skills! 🧠
            Use step-by-step reasoning to solve the problem.
            \
        """),
        telemetry=False,
    )

    response_generator = team.run(
        "What is the sum of the first 10 natural numbers?",
        stream=True,
        stream_intermediate_steps=True,
    )

    events = {}
    for run_response_delta in response_generator:
        if run_response_delta.event not in events:
            events[run_response_delta.event] = []
        events[run_response_delta.event].append(run_response_delta)

    assert events.keys() == {
        TeamRunEvent.run_started,
        TeamRunEvent.tool_call_started,
        TeamRunEvent.tool_call_completed,
        TeamRunEvent.reasoning_started,
        TeamRunEvent.reasoning_completed,
        TeamRunEvent.reasoning_step,
        TeamRunEvent.run_content,
        TeamRunEvent.run_completed,
    }

    assert len(events[TeamRunEvent.run_started]) == 1
    assert len(events[TeamRunEvent.run_content]) > 1
    assert len(events[TeamRunEvent.run_completed]) == 1
    assert len(events[TeamRunEvent.tool_call_started]) > 1
    assert len(events[TeamRunEvent.tool_call_completed]) > 1
    assert len(events[TeamRunEvent.reasoning_started]) == 1
    assert len(events[TeamRunEvent.reasoning_completed]) == 1
    assert events[TeamRunEvent.reasoning_completed][0].content is not None
    assert events[TeamRunEvent.reasoning_completed][0].content_type == "ReasoningSteps"
    assert len(events[TeamRunEvent.reasoning_step]) > 1
    assert events[TeamRunEvent.reasoning_step][0].content is not None
    assert events[TeamRunEvent.reasoning_step][0].content_type == "ReasoningStep"
    assert events[TeamRunEvent.reasoning_step][0].reasoning_content is not None


@pytest.mark.skip(reason="Not yet implemented")
def test_intermediate_steps_with_user_confirmation():
    @tool(requires_confirmation=True)
    def get_the_weather(city: str):
        return f"It is currently 70 degrees and cloudy in {city}"

    team = Team(
        model=OpenAIChat(id="gpt-4o-mini"),
        members=[],
        tools=[get_the_weather],
        telemetry=False,
    )

    response_generator = team.run("What is the weather in Tokyo?", stream=True, stream_intermediate_steps=True)

    # First until we hit a pause
    events = {}
    for run_response_delta in response_generator:
        if run_response_delta.event not in events:
            events[run_response_delta.event] = []
        events[run_response_delta.event].append(run_response_delta)

    assert events.keys() == {TeamRunEvent.run_started, TeamRunEvent.run_paused}

    assert len(events[TeamRunEvent.run_started]) == 1
    assert len(events[TeamRunEvent.run_paused]) == 1
    assert events[TeamRunEvent.run_paused][0].tools[0].requires_confirmation is True

    assert team.is_paused

    assert team.run_response.tools[0].requires_confirmation

    # Mark the tool as confirmed
    updated_tools = team.run_response.tools
    run_id = team.run_response.run_id
    updated_tools[0].confirmed = True

    # Then we continue the run
    response_generator = team.continue_run(
        run_id=run_id, updated_tools=updated_tools, stream=True, stream_intermediate_steps=True
    )

    events = {}
    for run_response_delta in response_generator:
        if run_response_delta.event not in events:
            events[run_response_delta.event] = []
        events[run_response_delta.event].append(run_response_delta)

    assert team.run_response.tools[0].result == "It is currently 70 degrees and cloudy in Tokyo"

    assert events.keys() == {
        TeamRunEvent.run_continued,
        TeamRunEvent.tool_call_started,
        TeamRunEvent.tool_call_completed,
        TeamRunEvent.run_content,
        TeamRunEvent.run_completed,
    }

    assert len(events[TeamRunEvent.run_continued]) == 1
    assert len(events[TeamRunEvent.tool_call_started]) == 1
    assert events[TeamRunEvent.tool_call_started][0].tool.tool_name == "get_the_weather"
    assert len(events[TeamRunEvent.tool_call_completed]) == 1
    assert events[TeamRunEvent.tool_call_completed][0].content is not None
    assert events[TeamRunEvent.tool_call_completed][0].tool.result is not None
    assert len(events[TeamRunEvent.run_content]) > 1
    assert len(events[TeamRunEvent.run_completed]) == 1

    assert team.run_response.is_paused is False


def test_intermediate_steps_with_memory(shared_db):
    team = Team(
        model=OpenAIChat(id="gpt-4o-mini"),
        members=[],
        db=shared_db,
        enable_user_memories=True,
        telemetry=False,
    )

    response_generator = team.run("Hello, how are you?", stream=True, stream_intermediate_steps=True)

    events = {}
    for run_response_delta in response_generator:
        if run_response_delta.event not in events:
            events[run_response_delta.event] = []
        events[run_response_delta.event].append(run_response_delta)

    assert events.keys() == {
        TeamRunEvent.run_started,
        TeamRunEvent.run_content,
        TeamRunEvent.run_completed,
        TeamRunEvent.memory_update_started,
        TeamRunEvent.memory_update_completed,
    }

    assert len(events[TeamRunEvent.run_started]) == 1
    assert len(events[TeamRunEvent.run_content]) > 1
    assert len(events[TeamRunEvent.run_completed]) == 1
    assert len(events[TeamRunEvent.memory_update_started]) == 1
    assert len(events[TeamRunEvent.memory_update_completed]) == 1


def test_intermediate_steps_with_structured_output(shared_db):
    """Test that the agent streams events."""

    class Person(BaseModel):
        name: str
        description: str
        age: int

    team = Team(
        model=OpenAIChat(id="gpt-4o-mini"),
        members=[],
        db=shared_db,
        response_model=Person,
        instructions="You have no members, answer directly",
        telemetry=False,
    )

    response_generator = team.run("Describe Elon Musk", stream=True, stream_intermediate_steps=True)

    events = {}
    for run_response_delta in response_generator:
        if run_response_delta.event not in events:
            events[run_response_delta.event] = []
        events[run_response_delta.event].append(run_response_delta)

    assert events.keys() == {
        TeamRunEvent.run_started,
        TeamRunEvent.run_content,
        TeamRunEvent.run_completed,
    }

    assert len(events[TeamRunEvent.run_started]) == 1
    assert len(events[TeamRunEvent.run_content]) == 1
    assert len(events[TeamRunEvent.run_completed]) == 1

    assert events[TeamRunEvent.run_content][0].content is not None
    assert events[TeamRunEvent.run_content][0].content_type == "Person"
    assert events[TeamRunEvent.run_content][0].content.name == "Elon Musk"
    assert len(events[TeamRunEvent.run_content][0].content.description) > 1

    assert events[TeamRunEvent.run_completed][0].content is not None
    assert events[TeamRunEvent.run_completed][0].content_type == "Person"
    assert events[TeamRunEvent.run_completed][0].content.name == "Elon Musk"
    assert len(events[TeamRunEvent.run_completed][0].content.description) > 1


def test_intermediate_steps_with_parser_model(shared_db):
    """Test that the agent streams events."""

    class Person(BaseModel):
        name: str
        description: str
        age: int

    team = Team(
        model=OpenAIChat(id="gpt-4o-mini"),
        members=[],
        db=shared_db,
        response_model=Person,
        parser_model=OpenAIChat(id="gpt-4o-mini"),
        instructions="You have no members, answer directly",
        telemetry=False,
    )

    response_generator = team.run("Describe Elon Musk", stream=True, stream_intermediate_steps=True)

    events = {}
    for run_response_delta in response_generator:
        if run_response_delta.event not in events:
            events[run_response_delta.event] = []
        events[run_response_delta.event].append(run_response_delta)

    run_response = team.get_last_run_response()

    assert events.keys() == {
        TeamRunEvent.run_started,
        TeamRunEvent.parser_model_response_started,
        TeamRunEvent.parser_model_response_completed,
        TeamRunEvent.run_content,
        TeamRunEvent.run_completed,
    }

    assert len(events[TeamRunEvent.run_started]) == 1
    assert len(events[TeamRunEvent.parser_model_response_started]) == 1
    assert len(events[TeamRunEvent.parser_model_response_completed]) == 1
    assert (
        len(events[TeamRunEvent.run_content]) >= 2
    )  # The first model streams, then the parser model has a single content event
    assert len(events[TeamRunEvent.run_completed]) == 1

    assert events[TeamRunEvent.run_content][-1].content is not None
    assert events[TeamRunEvent.run_content][-1].content_type == "Person"
    assert events[TeamRunEvent.run_content][-1].content.name == "Elon Musk"
    assert len(events[TeamRunEvent.run_content][-1].content.description) > 1

    assert events[TeamRunEvent.run_completed][0].content is not None
    assert events[TeamRunEvent.run_completed][0].content_type == "Person"
    assert events[TeamRunEvent.run_completed][0].content.name == "Elon Musk"
    assert len(events[TeamRunEvent.run_completed][0].content.description) > 1

    assert run_response.content is not None
    assert run_response.content_type == "Person"
    assert run_response.content.name == "Elon Musk"


def test_intermediate_steps_with_member_agents():
    agent_1 = Agent(
        name="Analyst",
        model=OpenAIChat(id="gpt-4o-mini"),
        instructions="You are an expert problem-solving assistant with strong analytical skills! 🧠",
        tools=[ReasoningTools(add_instructions=True)],
    )
    agent_2 = Agent(
        name="Math Agent",
        model=OpenAIChat(id="gpt-4o-mini"),
        instructions="You can do Math!",
        tools=[CalculatorTools()],
    )
    team = Team(
        model=OpenAIChat(id="gpt-4o-mini"),
        members=[agent_1, agent_2],
        telemetry=False,
    )

    response_generator = team.run(
        "Analyse and then solve the problem: 'solve 10 factorial'", stream=True, stream_intermediate_steps=True
    )

    events = {}
    for run_response_delta in response_generator:
        if run_response_delta.event not in events:
            events[run_response_delta.event] = []
        events[run_response_delta.event].append(run_response_delta)

    assert events.keys() == {
        TeamRunEvent.run_started,
        TeamRunEvent.tool_call_started,
        RunEvent.run_started,
        RunEvent.tool_call_started,
        RunEvent.tool_call_completed,
        RunEvent.reasoning_started,
        RunEvent.reasoning_step,
        RunEvent.reasoning_completed,
        RunEvent.run_content,
        RunEvent.run_completed,
        TeamRunEvent.tool_call_completed,
        TeamRunEvent.run_content,
        TeamRunEvent.run_completed,
    }

    assert len(events[TeamRunEvent.run_started]) == 1
    # Transfer twice, from team to member agents
    assert len(events[TeamRunEvent.tool_call_started]) == 2
    assert events[TeamRunEvent.tool_call_started][0].tool.tool_name == "transfer_task_to_member"
    assert events[TeamRunEvent.tool_call_started][0].tool.tool_args["member_id"] == "analyst"
    assert events[TeamRunEvent.tool_call_started][1].tool.tool_name == "transfer_task_to_member"
    assert events[TeamRunEvent.tool_call_started][1].tool.tool_args["member_id"] == "math-agent"
    assert len(events[TeamRunEvent.tool_call_completed]) == 2
    assert events[TeamRunEvent.tool_call_completed][0].tool.tool_name == "transfer_task_to_member"
    assert events[TeamRunEvent.tool_call_completed][0].tool.result is not None
    assert events[TeamRunEvent.tool_call_completed][1].tool.tool_name == "transfer_task_to_member"
    assert events[TeamRunEvent.tool_call_completed][1].tool.result is not None
    assert len(events[TeamRunEvent.run_content]) > 1
    assert len(events[TeamRunEvent.run_completed]) == 1
    # Two member agents
    assert len(events[RunEvent.run_started]) == 2
    assert len(events[RunEvent.run_completed]) == 2
    # Lots of member tool calls
    assert len(events[RunEvent.tool_call_started]) > 1
    assert len(events[RunEvent.tool_call_completed]) > 1
    assert len(events[RunEvent.reasoning_started]) == 1
    assert len(events[RunEvent.reasoning_completed]) == 1
    assert len(events[RunEvent.reasoning_step]) > 1
    assert len(events[RunEvent.run_content]) > 1


def test_intermediate_steps_with_member_agents_complex():
    agent_1 = Agent(
        name="Finance Analyst",
        model=OpenAIChat(id="gpt-4o-mini"),
        instructions="You are an expert finance analyst with strong analytical skills! 🧠",
        tools=[YFinanceTools(cache_results=True)],
    )
    agent_2 = Agent(
        name="News Analyst",
        model=OpenAIChat(id="gpt-4o-mini"),
        instructions="You are an expert news analyst with strong analytical skills! 🧠",
        tools=[DuckDuckGoTools(cache_results=True)],
    )
    sub_team = Team(
        model=OpenAIChat(id="gpt-4o-mini"),
        name="News Team",
        members=[agent_2],
        telemetry=False,
    )
    team = Team(
        model=OpenAIChat(id="gpt-4o-mini"),
        members=[agent_1, sub_team],
        tools=[ReasoningTools(add_instructions=True)],
        telemetry=False,
    )

    response_generator = team.run("Do a stock market analysis for Apple.", stream=True, stream_intermediate_steps=True)

    events = {}
    for run_response_delta in response_generator:
        if run_response_delta.event not in events:
            events[run_response_delta.event] = []
        events[run_response_delta.event].append(run_response_delta)

    assert set(events.keys()) == {
        TeamRunEvent.run_started,
        TeamRunEvent.tool_call_started,
        TeamRunEvent.tool_call_completed,
        TeamRunEvent.reasoning_started,
        TeamRunEvent.reasoning_step,
        RunEvent.run_started,
        RunEvent.tool_call_started,
        RunEvent.tool_call_completed,
        RunEvent.run_content,
        RunEvent.run_completed,
        TeamRunEvent.run_content,
        TeamRunEvent.run_completed,
        TeamRunEvent.reasoning_completed,
    }


def test_intermediate_steps_with_member_agents_streaming_off():
    agent_1 = Agent(
        name="Analyst",
        model=OpenAIChat(id="gpt-4o-mini"),
        instructions="You are an expert problem-solving assistant with strong analytical skills! 🧠",
        tools=[ReasoningTools(add_instructions=True)],
    )
    agent_2 = Agent(
        name="Math Agent",
        model=OpenAIChat(id="gpt-4o-mini"),
        instructions="You can do Math!",
        tools=[CalculatorTools()],
    )
    team = Team(
        model=OpenAIChat(id="gpt-4o-mini"),
        members=[agent_1, agent_2],
        telemetry=False,
        stream_member_events=False,
    )

    response_generator = team.run(
        "Analyse and then solve the problem: 'solve 10 factorial'", stream=True, stream_intermediate_steps=True
    )

    events = {}
    for run_response_delta in response_generator:
        if run_response_delta.event not in events:
            events[run_response_delta.event] = []
        events[run_response_delta.event].append(run_response_delta)

    assert events.keys() == {
        TeamRunEvent.run_started,
        TeamRunEvent.tool_call_started,
        TeamRunEvent.tool_call_completed,
        TeamRunEvent.run_content,
        TeamRunEvent.run_completed,
    }

    assert len(events[TeamRunEvent.run_started]) == 1
    # Transfer twice, from team to member agents
    assert len(events[TeamRunEvent.tool_call_started]) == 2
    assert events[TeamRunEvent.tool_call_started][0].tool.tool_name == "transfer_task_to_member"
    assert events[TeamRunEvent.tool_call_started][0].tool.tool_args["member_id"] == "analyst"
    assert events[TeamRunEvent.tool_call_started][1].tool.tool_name == "transfer_task_to_member"
    assert events[TeamRunEvent.tool_call_started][1].tool.tool_args["member_id"] == "math-agent"
    assert len(events[TeamRunEvent.tool_call_completed]) == 2
    assert events[TeamRunEvent.tool_call_completed][0].tool.tool_name == "transfer_task_to_member"
    assert events[TeamRunEvent.tool_call_completed][0].tool.result is not None
    assert events[TeamRunEvent.tool_call_completed][1].tool.tool_name == "transfer_task_to_member"
    assert events[TeamRunEvent.tool_call_completed][1].tool.result is not None
<<<<<<< HEAD
    assert len(events[TeamRunEvent.run_content]) > 1
    assert len(events[TeamRunEvent.run_completed]) == 1
=======
    assert len(events[TeamRunEvent.run_response_content]) > 1
    assert len(events[TeamRunEvent.run_completed]) == 1


def test_intermediate_steps_with_member_agents_route():
    agent_1 = Agent(
        name="Analyst",
        model=OpenAIChat(id="gpt-4o-mini"),
        instructions="You are an expert problem-solving assistant with strong analytical skills! 🧠",
        tools=[ReasoningTools(add_instructions=True)],
    )
    agent_2 = Agent(
        name="Math Agent",
        model=OpenAIChat(id="gpt-4o-mini"),
        instructions="You can do Math!",
        tools=[CalculatorTools()],
    )
    team = Team(
        model=OpenAIChat(id="gpt-4o-mini"),
        members=[agent_1, agent_2],
        telemetry=False,
        monitoring=False,
        mode="route",
    )

    response_generator = team.run(
        "Solve the problem: 'solve 10 factorial'", stream=True, stream_intermediate_steps=True
    )

    events = {}
    for run_response_delta in response_generator:
        if run_response_delta.event not in events:
            events[run_response_delta.event] = []
        events[run_response_delta.event].append(run_response_delta)

    assert events.keys() == {
        TeamRunEvent.run_started,
        TeamRunEvent.tool_call_started,
        RunEvent.run_started,
        RunEvent.tool_call_started,
        RunEvent.tool_call_completed,
        RunEvent.run_response_content,
        RunEvent.run_completed,
        TeamRunEvent.tool_call_completed,
        TeamRunEvent.run_response_content,
        TeamRunEvent.run_completed,
    }

    assert len(events[TeamRunEvent.run_started]) == 1
    # Transfer twice, from team to member agents
    assert len(events[TeamRunEvent.tool_call_started]) == 1
    assert events[TeamRunEvent.tool_call_started][0].tool.tool_name == "forward_task_to_member"
    assert events[TeamRunEvent.tool_call_started][0].tool.tool_args["member_id"] == "math-agent"
    assert len(events[TeamRunEvent.tool_call_completed]) == 1
    assert events[TeamRunEvent.tool_call_completed][0].tool.tool_name == "forward_task_to_member"
    assert events[TeamRunEvent.tool_call_completed][0].tool.result is not None
    assert len(events[TeamRunEvent.run_response_content]) > 1
    assert len(events[TeamRunEvent.run_completed]) == 1
    # Two member agents
    assert len(events[RunEvent.run_started]) == 1
    assert len(events[RunEvent.run_completed]) == 1
    # Lots of member tool calls
    assert len(events[RunEvent.tool_call_started]) > 1
    assert len(events[RunEvent.tool_call_completed]) > 1
    assert len(events[RunEvent.run_response_content]) > 1


def test_intermediate_steps_with_member_agents_collaborate():
    def get_news_from_hackernews(query: str):
        return "The best way to learn to code is to use the Hackernews API."

    def get_news_from_duckduckgo(query: str):
        return "The best way to learn to code is to use the DuckDuckGo API."

    agent_1 = Agent(
        name="Web Researcher",
        model=OpenAIChat(id="gpt-4o-mini"),
        instructions="You are an expert web researcher with strong analytical skills! Use your tools to find answers to questions.",
        tools=[get_news_from_duckduckgo],
    )
    agent_2 = Agent(
        name="Hackernews Researcher",
        model=OpenAIChat(id="gpt-4o-mini"),
        instructions="You are an expert hackernews researcher with strong analytical skills! Use your tools to find answers to questions.",
        tools=[get_news_from_hackernews],
    )
    team = Team(
        model=OpenAIChat(id="gpt-4o-mini"),
        members=[agent_1, agent_2],
        telemetry=False,
        monitoring=False,
        mode="collaborate",
        instructions="You are a discussion master. Forward the task to the member agents.",
    )

    response_generator = team.run(
        message="Start the discussion on the topic: 'What is the best way to learn to code?'",
        stream=True,
        stream_intermediate_steps=True,
    )

    events = {}
    for run_response_delta in response_generator:
        if run_response_delta.event not in events:
            events[run_response_delta.event] = []
        events[run_response_delta.event].append(run_response_delta)

    assert events.keys() == {
        TeamRunEvent.run_started,
        TeamRunEvent.tool_call_started,
        RunEvent.run_started,
        RunEvent.run_response_content,
        RunEvent.run_completed,
        RunEvent.tool_call_started,
        RunEvent.tool_call_completed,
        TeamRunEvent.tool_call_completed,
        TeamRunEvent.run_response_content,
        TeamRunEvent.run_completed,
    }

    assert len(events[TeamRunEvent.run_started]) == 1
    # Transfer twice, from team to member agents
    assert len(events[TeamRunEvent.tool_call_started]) == 1
    assert events[TeamRunEvent.tool_call_started][0].tool.tool_name == "run_member_agents"
    assert len(events[TeamRunEvent.tool_call_completed]) == 1
    assert events[TeamRunEvent.tool_call_completed][0].tool.tool_name == "run_member_agents"
    assert events[TeamRunEvent.tool_call_completed][0].tool.result is not None
    assert len(events[TeamRunEvent.run_response_content]) > 1
    assert len(events[TeamRunEvent.run_completed]) == 1
    # Two member agents
    assert len(events[RunEvent.run_started]) == 2
    assert len(events[RunEvent.run_completed]) == 2
    # Lots of member tool calls
    assert len(events[RunEvent.tool_call_started]) > 1
    assert len(events[RunEvent.tool_call_completed]) > 1
    assert len(events[RunEvent.run_response_content]) > 1
>>>>>>> 340002d6
<|MERGE_RESOLUTION|>--- conflicted
+++ resolved
@@ -609,11 +609,7 @@
     assert events[TeamRunEvent.tool_call_completed][0].tool.result is not None
     assert events[TeamRunEvent.tool_call_completed][1].tool.tool_name == "transfer_task_to_member"
     assert events[TeamRunEvent.tool_call_completed][1].tool.result is not None
-<<<<<<< HEAD
     assert len(events[TeamRunEvent.run_content]) > 1
-    assert len(events[TeamRunEvent.run_completed]) == 1
-=======
-    assert len(events[TeamRunEvent.run_response_content]) > 1
     assert len(events[TeamRunEvent.run_completed]) == 1
 
 
@@ -748,5 +744,4 @@
     # Lots of member tool calls
     assert len(events[RunEvent.tool_call_started]) > 1
     assert len(events[RunEvent.tool_call_completed]) > 1
-    assert len(events[RunEvent.run_response_content]) > 1
->>>>>>> 340002d6
+    assert len(events[RunEvent.run_response_content]) > 1