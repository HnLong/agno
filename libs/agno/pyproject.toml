--- conflicted
+++ resolved
@@ -76,13 +76,10 @@
 chromadb = ["chromadb"]
 lancedb = ["lancedb", "tantivy"]
 qdrant = ["qdrant-client"]
-<<<<<<< HEAD
 couchbase = ["couchbase"]
-=======
 cassandra = ["cassio"]
 mongodb = ["pymongo[srv]"]
 singlestore = ["sqlalchemy"]
->>>>>>> daa3ecf8
 
 # Dependencies for Knowledge
 pdf = ["pypdf", "rapidocr_onnxruntime"]
@@ -142,13 +139,10 @@
   "agno[chromadb]",
   "agno[lancedb]",
   "agno[qdrant]",
-<<<<<<< HEAD
   "agno[couchbase]",
-=======
   "agno[cassandra]",
   "agno[mongodb]",
   "agno[singlestore]"
->>>>>>> daa3ecf8
 ]
 
 # All knowledge
