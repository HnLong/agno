--- conflicted
+++ resolved
@@ -104,13 +104,10 @@
 newspaper = ["newspaper4k", "lxml_html_clean"]
 opencv = ["opencv-python"]
 todoist = ["todoist-api-python"]
-<<<<<<< HEAD
 elevenlabs = ["elevenlabs"]
 smallestai = ["smallestai"]
 fal = ["fal_client"]
-=======
 valyu = ["valyu"]
->>>>>>> 554a8d31
 webex = ["webexpythonsdk"]
 yfinance = ["yfinance"]
 youtube = ["youtube_transcript_api"]
