from agno.agent import Agent
from agno.db.postgres import PostgresDb
from agno.models.openai import OpenAIChat
from agno.os import AgentOS
from agno.os.interfaces.slack import Slack
from agno.os.interfaces.whatsapp import Whatsapp
from agno.team import Team
<<<<<<< HEAD
from agno.workflow import Workflow
=======
from agno.tools.calculator import CalculatorTools
>>>>>>> 53220443

db_url = "postgresql+psycopg://ai:ai@localhost:5532/ai"

# Setup the database
db = PostgresDb(
    db_url=db_url,
    session_table="sessions",
    user_memory_table="user_memory",
)


basic_agent = Agent(
<<<<<<< HEAD
    agent_id="basic-agent",
    name="Basic Agent",
    description="Just a simple agent",
=======
    name="Calculator Agent",
>>>>>>> 53220443
    model=OpenAIChat(id="gpt-4o"),
    tools=[CalculatorTools(enable_all=True)],
    db=db,
    enable_user_memories=True,
    enable_session_summaries=True,
    add_history_to_messages=True,
    num_history_runs=3,
    add_datetime_to_instructions=True,
    markdown=True,
)
basic_team = Team(
<<<<<<< HEAD
    team_id="basic-team",
    name="Basic Team",
    description="Just a simple team",
    members=[basic_agent],
)
basic_workflow = Workflow(
    workflow_id="basic-workflow",
    name="Basic Workflow",
    description="Just a simple workflow",
=======
    name="team",
    team_id="1",
    members=[basic_agent],
    db=db,
    show_tool_calls=True,
>>>>>>> 53220443
)

agent_os = AgentOS(
    description="Example app for basic agent with playground capabilities",
    os_id="basic-app",
<<<<<<< HEAD
    agents=[basic_agent],
    teams=[basic_team],
    workflows=[basic_workflow],
=======
    agents=[
        basic_agent,
    ],
    teams=[basic_team],
>>>>>>> 53220443
    interfaces=[Whatsapp(agent=basic_agent), Slack(agent=basic_agent)],
)
app = agent_os.get_app()

if __name__ == "__main__":
    agent_os.serve(app="basic:app", reload=True)<|MERGE_RESOLUTION|>--- conflicted
+++ resolved
@@ -1,15 +1,8 @@
 from agno.agent import Agent
 from agno.db.postgres import PostgresDb
-from agno.models.openai import OpenAIChat
 from agno.os import AgentOS
-from agno.os.interfaces.slack import Slack
-from agno.os.interfaces.whatsapp import Whatsapp
 from agno.team import Team
-<<<<<<< HEAD
 from agno.workflow import Workflow
-=======
-from agno.tools.calculator import CalculatorTools
->>>>>>> 53220443
 
 db_url = "postgresql+psycopg://ai:ai@localhost:5532/ai"
 
@@ -22,15 +15,8 @@
 
 
 basic_agent = Agent(
-<<<<<<< HEAD
+    name="Calculator Agent",
     agent_id="basic-agent",
-    name="Basic Agent",
-    description="Just a simple agent",
-=======
-    name="Calculator Agent",
->>>>>>> 53220443
-    model=OpenAIChat(id="gpt-4o"),
-    tools=[CalculatorTools(enable_all=True)],
     db=db,
     enable_user_memories=True,
     enable_session_summaries=True,
@@ -40,7 +26,6 @@
     markdown=True,
 )
 basic_team = Team(
-<<<<<<< HEAD
     team_id="basic-team",
     name="Basic Team",
     description="Just a simple team",
@@ -50,29 +35,14 @@
     workflow_id="basic-workflow",
     name="Basic Workflow",
     description="Just a simple workflow",
-=======
-    name="team",
-    team_id="1",
-    members=[basic_agent],
-    db=db,
-    show_tool_calls=True,
->>>>>>> 53220443
 )
 
 agent_os = AgentOS(
     description="Example app for basic agent with playground capabilities",
     os_id="basic-app",
-<<<<<<< HEAD
     agents=[basic_agent],
     teams=[basic_team],
     workflows=[basic_workflow],
-=======
-    agents=[
-        basic_agent,
-    ],
-    teams=[basic_team],
->>>>>>> 53220443
-    interfaces=[Whatsapp(agent=basic_agent), Slack(agent=basic_agent)],
 )
 app = agent_os.get_app()
 
