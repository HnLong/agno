from typing import Optional, Dict, Any

try:
    import psycopg2
except ImportError:
    raise ImportError(
        "`psycopg2` not installed. Please install using `pip install psycopg2`. If you face issues, try `pip install psycopg2-binary`."
    )

from phi.tools import Toolkit
from phi.utils.log import logger


class PostgresTools(Toolkit):
    """A basic tool to connect to a PostgreSQL database and perform read-only operations on it."""

    def __init__(
        self,
        connection: Optional[psycopg2.extensions.connection] = None,
        db_name: Optional[str] = None,
        user: Optional[str] = None,
        password: Optional[str] = None,
        host: Optional[str] = None,
        port: Optional[int] = None,
        run_queries: bool = True,
        inspect_queries: bool = False,
        summarize_tables: bool = True,
        export_tables: bool = False,
<<<<<<< HEAD
        table_schema: str = "public",
=======
        table_schema: Optional[str] = "public",
>>>>>>> f4a83362
    ):
        super().__init__(name="postgres_tools")
        self._connection: Optional[psycopg2.extensions.connection] = connection
        self.db_name: Optional[str] = db_name
        self.user: Optional[str] = user
        self.password: Optional[str] = password
        self.host: Optional[str] = host
        self.port: Optional[int] = port
<<<<<<< HEAD
        self.table_schema: str = table_schema
=======
        self.table_schema: Optional[str] = table_schema
>>>>>>> f4a83362

        self.register(self.show_tables)
        self.register(self.describe_table)
        if inspect_queries:
            self.register(self.inspect_query)
        if run_queries:
            self.register(self.run_query)
        if summarize_tables:
            self.register(self.summarize_table)
        if export_tables:
            self.register(self.export_table_to_path)

    @property
    def connection(self) -> psycopg2.extensions.connection:
        """
        Returns the Postgres psycopg2 connection.

        :return psycopg2.extensions.connection: psycopg2 connection
        """
        if self._connection is None:
            connection_kwargs: Dict[str, Any] = {}
            if self.db_name is not None:
                connection_kwargs["database"] = self.db_name
            if self.user is not None:
                connection_kwargs["user"] = self.user
            if self.password is not None:
                connection_kwargs["password"] = self.password
            if self.host is not None:
                connection_kwargs["host"] = self.host
            if self.port is not None:
                connection_kwargs["port"] = self.port
            if self.table_schema is not None:
                connection_kwargs["options"] = f"-c search_path={self.table_schema}"
<<<<<<< HEAD

=======
>>>>>>> f4a83362
            self._connection = psycopg2.connect(**connection_kwargs)
            self._connection.set_session(readonly=True)

        return self._connection

    def show_tables(self) -> str:
        """Function to show tables in the database

        :return: List of tables in the database
        """
<<<<<<< HEAD
        stmt = "SELECT table_name FROM information_schema.tables WHERE table_schema = '{self.table_schema}';"
=======
        stmt = f"SELECT table_name FROM information_schema.tables WHERE table_schema =  '{self.table_schema}';"
>>>>>>> f4a83362
        tables = self.run_query(stmt)
        logger.debug(f"Tables: {tables}")
        return tables

    def describe_table(self, table: str) -> str:
        """Function to describe a table

        :param table: Table to describe
        :return: Description of the table
        """
        stmt = f"SELECT column_name, data_type, character_maximum_length FROM information_schema.columns WHERE table_name = '{table}' AND table_schema = '{self.table_schema}';"
        table_description = self.run_query(stmt)

        logger.debug(f"Table description: {table_description}")
        return f"{table}\n{table_description}"

    def summarize_table(self, table: str) -> str:
        """Function to compute a number of aggregates over a table.
        The function launches a query that computes a number of aggregates over all columns,
        including min, max, avg, std and approx_unique.

        :param table: Table to summarize
        :param table_schema: Schema of the table
        :return: Summary of the table
        """
        stmt = f"""WITH column_stats AS (
                SELECT
                    column_name,
                    data_type
                FROM
                    information_schema.columns
                WHERE
                    table_name = '{table}'
                    AND table_schema = '{self.table_schema}'
            )
            SELECT
                column_name,
                data_type,
                COUNT(COALESCE(column_name::text, '')) AS non_null_count,
                COUNT(*) - COUNT(COALESCE(column_name::text, '')) AS null_count,
                SUM(COALESCE(column_name::numeric, 0)) AS sum,
                AVG(COALESCE(column_name::numeric, 0)) AS mean,
                MIN(column_name::numeric) AS min,
                MAX(column_name::numeric) AS max,
                STDDEV(COALESCE(column_name::numeric, 0)) AS stddev
            FROM
                column_stats,
                LATERAL (
                    SELECT
                        *
                    FROM
                        {table}
                ) AS tbl
            WHERE
                data_type IN ('integer', 'numeric', 'real', 'double precision')
            GROUP BY
                column_name, data_type
            UNION ALL
            SELECT
                column_name,
                data_type,
                COUNT(COALESCE(column_name::text, '')) AS non_null_count,
                COUNT(*) - COUNT(COALESCE(column_name::text, '')) AS null_count,
                NULL AS sum,
                NULL AS mean,
                NULL AS min,
                NULL AS max,
                NULL AS stddev
            FROM
                column_stats,
                LATERAL (
                    SELECT
                        *
                    FROM
                        {table}
                ) AS tbl
            WHERE
                data_type NOT IN ('integer', 'numeric', 'real', 'double precision')
            GROUP BY
                column_name, data_type;
        """
        table_summary = self.run_query(stmt)

        logger.debug(f"Table summary: {table_summary}")
        return table_summary

    def inspect_query(self, query: str) -> str:
        """Function to inspect a query and return the query plan. Always inspect your query before running them.

        :param query: Query to inspect
        :return: Query plan
        """
        stmt = f"EXPLAIN {query};"
        explain_plan = self.run_query(stmt)

        logger.debug(f"Explain plan: {explain_plan}")
        return explain_plan

    def export_table_to_path(self, table: str, path: Optional[str] = None) -> str:
        """Save a table in CSV format.
        If the path is provided, the table will be saved under that path.
            Eg: If path is /tmp, the table will be saved as /tmp/table.csv
        Otherwise it will be saved in the current directory

        :param table: Table to export
        :param path: Path to export to
        :return: None
        """

        logger.debug(f"Exporting Table {table} as CSV to path {path}")
        if path is None:
            path = f"{table}.csv"
        else:
            path = f"{path}/{table}.csv"

        export_statement = f"COPY {self.table_schema}.{table} TO '{path}' DELIMITER ',' CSV HEADER;"
        result = self.run_query(export_statement)
        logger.debug(f"Exported {table} to {path}/{table}")

        return result

    def run_query(self, query: str) -> str:
        """Function that runs a query and returns the result.

        :param query: SQL query to run
        :return: Result of the query
        """

        # -*- Format the SQL Query
        # Remove backticks
        formatted_sql = query.replace("`", "")
        # If there are multiple statements, only run the first one
        formatted_sql = formatted_sql.split(";")[0]

        try:
            logger.info(f"Running: {formatted_sql}")

            cursor = self.connection.cursor()
            cursor.execute(query)
            query_result = cursor.fetchall()

            result_output = "No output"
            if query_result is not None:
                try:
                    results_as_python_objects = query_result
                    result_rows = []
                    for row in results_as_python_objects:
                        if len(row) == 1:
                            result_rows.append(str(row[0]))
                        else:
                            result_rows.append(",".join(str(x) for x in row))

                    result_data = "\n".join(result_rows)
                    result_output = ",".join(query_result.columns) + "\n" + result_data
                except AttributeError:
                    result_output = str(query_result)

            logger.debug(f"Query result: {result_output}")

            return result_output
        except Exception as e:
            return str(e)<|MERGE_RESOLUTION|>--- conflicted
+++ resolved
@@ -26,11 +26,7 @@
         inspect_queries: bool = False,
         summarize_tables: bool = True,
         export_tables: bool = False,
-<<<<<<< HEAD
         table_schema: str = "public",
-=======
-        table_schema: Optional[str] = "public",
->>>>>>> f4a83362
     ):
         super().__init__(name="postgres_tools")
         self._connection: Optional[psycopg2.extensions.connection] = connection
@@ -39,11 +35,7 @@
         self.password: Optional[str] = password
         self.host: Optional[str] = host
         self.port: Optional[int] = port
-<<<<<<< HEAD
         self.table_schema: str = table_schema
-=======
-        self.table_schema: Optional[str] = table_schema
->>>>>>> f4a83362
 
         self.register(self.show_tables)
         self.register(self.describe_table)
@@ -77,10 +69,7 @@
                 connection_kwargs["port"] = self.port
             if self.table_schema is not None:
                 connection_kwargs["options"] = f"-c search_path={self.table_schema}"
-<<<<<<< HEAD
-
-=======
->>>>>>> f4a83362
+
             self._connection = psycopg2.connect(**connection_kwargs)
             self._connection.set_session(readonly=True)
 
@@ -91,11 +80,7 @@
 
         :return: List of tables in the database
         """
-<<<<<<< HEAD
         stmt = "SELECT table_name FROM information_schema.tables WHERE table_schema = '{self.table_schema}';"
-=======
-        stmt = f"SELECT table_name FROM information_schema.tables WHERE table_schema =  '{self.table_schema}';"
->>>>>>> f4a83362
         tables = self.run_query(stmt)
         logger.debug(f"Tables: {tables}")
         return tables
@@ -118,7 +103,6 @@
         including min, max, avg, std and approx_unique.
 
         :param table: Table to summarize
-        :param table_schema: Schema of the table
         :return: Summary of the table
         """
         stmt = f"""WITH column_stats AS (
